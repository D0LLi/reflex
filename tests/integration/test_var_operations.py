"""Integration tests for var operations."""

from typing import Generator

import pytest
from selenium.webdriver.common.by import By

from reflex.testing import AppHarness


def VarOperations():
    """App with var operations."""
    import reflex as rx
    from reflex.vars.base import LiteralVar
    from reflex.vars.sequence import ArrayVar

    class Object(rx.Base):
        name: str = "hello"

    class VarOperationState(rx.State):
        int_var1: rx.Field[int] = rx.field(10)
        int_var2: rx.Field[int] = rx.field(5)
        int_var3: rx.Field[int] = rx.field(7)
        float_var1: rx.Field[float] = rx.field(10.5)
        float_var2: rx.Field[float] = rx.field(5.5)
<<<<<<< HEAD
        list1: rx.Field[List[int]] = rx.field([1, 2])
        list2: rx.Field[List[int]] = rx.field([3, 4])
        list3: rx.Field[List[str]] = rx.field(["first", "second", "third"])
        list4: rx.Field[List[Object]] = rx.field(
            [Object(name="obj_1"), Object(name="obj_2")]
        )
=======
        list1: rx.Field[list] = rx.field([1, 2])
        list2: rx.Field[list] = rx.field([3, 4])
        list3: rx.Field[list] = rx.field(["first", "second", "third"])
        list4: rx.Field[list] = rx.field([Object(name="obj_1"), Object(name="obj_2")])
>>>>>>> 8663dbcb
        str_var1: rx.Field[str] = rx.field("first")
        str_var2: rx.Field[str] = rx.field("second")
        str_var3: rx.Field[str] = rx.field("ThIrD")
        str_var4: rx.Field[str] = rx.field("a long string")
<<<<<<< HEAD
        dict1: rx.Field[Dict[int, int]] = rx.field({1: 2})
        dict2: rx.Field[Dict[int, int]] = rx.field({3: 4})
=======
        dict1: rx.Field[dict[int, int]] = rx.field({1: 2})
        dict2: rx.Field[dict[int, int]] = rx.field({3: 4})
>>>>>>> 8663dbcb
        html_str: rx.Field[str] = rx.field("<div>hello</div>")

    app = rx.App(_state=rx.State)

    @rx.memo
    def memo_comp(list1: list[int], int_var1: int, id: str):
        return rx.text(list1, int_var1, id=id)

    @rx.memo
    def memo_comp_nested(int_var2: int, id: str):
        return memo_comp(list1=[3, 4], int_var1=int_var2, id=id)

    @app.add_page
    def index():
        return rx.vstack(
            rx.el.input(
                id="token",
                value=VarOperationState.router.session.client_token,
                is_read_only=True,
            ),
            # INT INT
            rx.text(
                VarOperationState.int_var1 + VarOperationState.int_var2,
                id="int_add_int",
            ),
            rx.text(
                VarOperationState.int_var1 * VarOperationState.int_var2,
                id="int_mult_int",
            ),
            rx.text(
                VarOperationState.int_var1 - VarOperationState.int_var2,
                id="int_sub_int",
            ),
            rx.text(
                VarOperationState.int_var1**VarOperationState.int_var2,
                id="int_exp_int",
            ),
            rx.text(
                VarOperationState.int_var1 / VarOperationState.int_var2,
                id="int_div_int",
            ),
            rx.text(
                VarOperationState.int_var1 // VarOperationState.int_var3,
                id="int_floor_int",
            ),
            rx.text(
                VarOperationState.int_var1 % VarOperationState.int_var2,
                id="int_mod_int",
            ),
            rx.text(
                VarOperationState.int_var1 | VarOperationState.int_var2,
                id="int_or_int",
            ),
            rx.text(
                (VarOperationState.int_var1 > VarOperationState.int_var2).to_string(),
                id="int_gt_int",
            ),
            rx.text(
                (VarOperationState.int_var1 < VarOperationState.int_var2).to_string(),
                id="int_lt_int",
            ),
            rx.text(
                (VarOperationState.int_var1 >= VarOperationState.int_var2).to_string(),
                id="int_gte_int",
            ),
            rx.text(
                (VarOperationState.int_var1 <= VarOperationState.int_var2).to_string(),
                id="int_lte_int",
            ),
            rx.text(
                VarOperationState.int_var1 & VarOperationState.int_var2,
                id="int_and_int",
            ),
            rx.text(
                (VarOperationState.int_var1 | VarOperationState.int_var2).to_string(),
                id="int_or_int",
            ),
            rx.text(
                (VarOperationState.int_var1 == VarOperationState.int_var2).to_string(),
                id="int_eq_int",
            ),
            rx.text(
                (VarOperationState.int_var1 != VarOperationState.int_var2).to_string(),
                id="int_neq_int",
            ),
            # INT FLOAT OR FLOAT INT
            rx.text(
                VarOperationState.float_var1 + VarOperationState.int_var2,
                id="float_add_int",
            ),
            rx.text(
                VarOperationState.float_var1 * VarOperationState.int_var2,
                id="float_mult_int",
            ),
            rx.text(
                VarOperationState.float_var1 - VarOperationState.int_var2,
                id="float_sub_int",
            ),
            rx.text(
                VarOperationState.float_var1**VarOperationState.int_var2,
                id="float_exp_int",
            ),
            rx.text(
                VarOperationState.float_var1 / VarOperationState.int_var2,
                id="float_div_int",
            ),
            rx.text(
                VarOperationState.float_var1 // VarOperationState.int_var3,
                id="float_floor_int",
            ),
            rx.text(
                VarOperationState.float_var1 % VarOperationState.int_var2,
                id="float_mod_int",
            ),
            rx.text(
                (VarOperationState.float_var1 > VarOperationState.int_var2).to_string(),
                id="float_gt_int",
            ),
            rx.text(
                (VarOperationState.float_var1 < VarOperationState.int_var2).to_string(),
                id="float_lt_int",
            ),
            rx.text(
                (
                    VarOperationState.float_var1 >= VarOperationState.int_var2
                ).to_string(),
                id="float_gte_int",
            ),
            rx.text(
                (
                    VarOperationState.float_var1 <= VarOperationState.int_var2
                ).to_string(),
                id="float_lte_int",
            ),
            rx.text(
                (
                    VarOperationState.float_var1 == VarOperationState.int_var2
                ).to_string(),
                id="float_eq_int",
            ),
            rx.text(
                (
                    VarOperationState.float_var1 != VarOperationState.int_var2
                ).to_string(),
                id="float_neq_int",
            ),
            rx.text(
                (VarOperationState.float_var1 & VarOperationState.int_var2).to_string(),
                id="float_and_int",
            ),
            rx.text(
                (VarOperationState.float_var1 | VarOperationState.int_var2).to_string(),
                id="float_or_int",
            ),
            # INT, DICT
            rx.text(
                (VarOperationState.int_var1 | VarOperationState.dict1).to_string(),
                id="int_or_dict",
            ),
            rx.text(
                (VarOperationState.int_var1 & VarOperationState.dict1).to_string(),
                id="int_and_dict",
            ),
            rx.text(
                (VarOperationState.int_var1 == VarOperationState.dict1).to_string(),
                id="int_eq_dict",
            ),
            rx.text(
                (VarOperationState.int_var1 != VarOperationState.dict1).to_string(),
                id="int_neq_dict",
            ),
            # FLOAT FLOAT
            rx.text(
                VarOperationState.float_var1 + VarOperationState.float_var2,
                id="float_add_float",
            ),
            rx.text(
                VarOperationState.float_var1 * VarOperationState.float_var2,
                id="float_mult_float",
            ),
            rx.text(
                VarOperationState.float_var1 - VarOperationState.float_var2,
                id="float_sub_float",
            ),
            rx.text(
                VarOperationState.float_var1**VarOperationState.float_var2,
                id="float_exp_float",
            ),
            rx.text(
                VarOperationState.float_var1 / VarOperationState.float_var2,
                id="float_div_float",
            ),
            rx.text(
                VarOperationState.float_var1 // VarOperationState.float_var2,
                id="float_floor_float",
            ),
            rx.text(
                VarOperationState.float_var1 % VarOperationState.float_var2,
                id="float_mod_float",
            ),
            rx.text(
                (
                    VarOperationState.float_var1 > VarOperationState.float_var2
                ).to_string(),
                id="float_gt_float",
            ),
            rx.text(
                (
                    VarOperationState.float_var1 < VarOperationState.float_var2
                ).to_string(),
                id="float_lt_float",
            ),
            rx.text(
                (
                    VarOperationState.float_var1 >= VarOperationState.float_var2
                ).to_string(),
                id="float_gte_float",
            ),
            rx.text(
                (
                    VarOperationState.float_var1 <= VarOperationState.float_var2
                ).to_string(),
                id="float_lte_float",
            ),
            rx.text(
                (
                    VarOperationState.float_var1 == VarOperationState.float_var2
                ).to_string(),
                id="float_eq_float",
            ),
            rx.text(
                (
                    VarOperationState.float_var1 != VarOperationState.float_var2
                ).to_string(),
                id="float_neq_float",
            ),
            rx.text(
                (
                    VarOperationState.float_var1 & VarOperationState.float_var2
                ).to_string(),
                id="float_and_float",
            ),
            rx.text(
                (
                    VarOperationState.float_var1 | VarOperationState.float_var2
                ).to_string(),
                id="float_or_float",
            ),
            # FLOAT STR
            rx.text(
                VarOperationState.float_var1 | VarOperationState.str_var1,
                id="float_or_str",
            ),
            rx.text(
                VarOperationState.float_var1 & VarOperationState.str_var1,
                id="float_and_str",
            ),
            rx.text(
                (
                    VarOperationState.float_var1 == VarOperationState.str_var1
                ).to_string(),
                id="float_eq_str",
            ),
            rx.text(
                (
                    VarOperationState.float_var1 != VarOperationState.str_var1
                ).to_string(),
                id="float_neq_str",
            ),
            # FLOAT LIST
            rx.text(
                (VarOperationState.float_var1 | VarOperationState.list1).to_string(),
                id="float_or_list",
            ),
            rx.text(
                (VarOperationState.float_var1 & VarOperationState.list1).to_string(),
                id="float_and_list",
            ),
            rx.text(
                (VarOperationState.float_var1 == VarOperationState.list1).to_string(),
                id="float_eq_list",
            ),
            rx.text(
                (VarOperationState.float_var1 != VarOperationState.list1).to_string(),
                id="float_neq_list",
            ),
            # FLOAT DICT
            rx.text(
                (VarOperationState.float_var1 | VarOperationState.dict1).to_string(),
                id="float_or_dict",
            ),
            rx.text(
                (VarOperationState.float_var1 & VarOperationState.dict1).to_string(),
                id="float_and_dict",
            ),
            rx.text(
                (VarOperationState.float_var1 == VarOperationState.dict1).to_string(),
                id="float_eq_dict",
            ),
            rx.text(
                (VarOperationState.float_var1 != VarOperationState.dict1).to_string(),
                id="float_neq_dict",
            ),
            # STR STR
            rx.text(
                VarOperationState.str_var1 + VarOperationState.str_var2,
                id="str_add_str",
            ),
            rx.text(
                (VarOperationState.str_var1 > VarOperationState.str_var2).to_string(),
                id="str_gt_str",
            ),
            rx.text(
                (VarOperationState.str_var1 < VarOperationState.str_var2).to_string(),
                id="str_lt_str",
            ),
            rx.text(
                (VarOperationState.str_var1 >= VarOperationState.str_var2).to_string(),
                id="str_gte_str",
            ),
            rx.text(
                (VarOperationState.str_var1 <= VarOperationState.str_var2).to_string(),
                id="str_lte_str",
            ),
            rx.text(
                (
                    VarOperationState.float_var1 == VarOperationState.float_var2
                ).to_string(),
                id="str_eq_str",
            ),
            rx.text(
                (
                    VarOperationState.float_var1 != VarOperationState.float_var2
                ).to_string(),
                id="str_neq_str",
            ),
            rx.text(
                VarOperationState.str_var1.contains("fir").to_string(),
                id="str_contains",
            ),
            rx.text(
                VarOperationState.str_var1 | VarOperationState.str_var1,
                id="str_or_str",
            ),
            rx.text(
                VarOperationState.str_var1 & VarOperationState.str_var2,
                id="str_and_str",
            ),
            # STR, INT
            rx.text(
                VarOperationState.str_var1 * VarOperationState.int_var2,
                id="str_mult_int",
            ),
            rx.text(
                VarOperationState.str_var1 & VarOperationState.int_var2,
                id="str_and_int",
            ),
            rx.text(
                VarOperationState.str_var1 | VarOperationState.int_var2,
                id="str_or_int",
            ),
            rx.text(
                (VarOperationState.str_var1 == VarOperationState.int_var1).to_string(),
                id="str_eq_int",
            ),
            rx.text(
                (VarOperationState.str_var1 != VarOperationState.int_var1).to_string(),
                id="str_neq_int",
            ),
            # STR, LIST
            rx.text(
                VarOperationState.str_var1 | VarOperationState.list1,
                id="str_or_list",
            ),
            rx.text(
                (VarOperationState.str_var1 & VarOperationState.list1).to_string(),
                id="str_and_list",
            ),
            rx.text(
                (VarOperationState.str_var1 == VarOperationState.list1).to_string(),
                id="str_eq_list",
            ),
            rx.text(
                (VarOperationState.str_var1 != VarOperationState.list1).to_string(),
                id="str_neq_list",
            ),
            # STR, DICT
            rx.text(
                VarOperationState.str_var1 | VarOperationState.dict1,
                id="str_or_dict",
            ),
            rx.text(
                (VarOperationState.str_var1 & VarOperationState.dict1).to_string(),
                id="str_and_dict",
            ),
            rx.text(
                (VarOperationState.str_var1 == VarOperationState.dict1).to_string(),
                id="str_eq_dict",
            ),
            rx.text(
                (VarOperationState.str_var1 != VarOperationState.dict1).to_string(),
                id="str_neq_dict",
            ),
            # LIST, LIST
            rx.text(
                (VarOperationState.list1 + VarOperationState.list2).to_string(),
                id="list_add_list",
            ),
            rx.text(
                (VarOperationState.list1 & VarOperationState.list2).to_string(),
                id="list_and_list",
            ),
            rx.text(
                (VarOperationState.list1 | VarOperationState.list2).to_string(),
                id="list_or_list",
            ),
            rx.text(
                (VarOperationState.list1 > VarOperationState.list2).to_string(),
                id="list_gt_list",
            ),
            rx.text(
                (VarOperationState.list1 < VarOperationState.list2).to_string(),
                id="list_lt_list",
            ),
            rx.text(
                (VarOperationState.list1 >= VarOperationState.list2).to_string(),
                id="list_gte_list",
            ),
            rx.text(
                (VarOperationState.list1 <= VarOperationState.list2).to_string(),
                id="list_lte_list",
            ),
            rx.text(
                (VarOperationState.list1 == VarOperationState.list2).to_string(),
                id="list_eq_list",
            ),
            rx.text(
                (VarOperationState.list1 != VarOperationState.list2).to_string(),
                id="list_neq_list",
            ),
            rx.text(
                VarOperationState.list1.contains(1).to_string(),
                id="list_contains",
            ),
            rx.text(VarOperationState.list4.pluck("name").to_string(), id="list_pluck"),
            rx.text(VarOperationState.list1.reverse().to_string(), id="list_reverse"),
            # LIST, INT
            rx.text(
                (VarOperationState.list1 * VarOperationState.int_var2).to_string(),
                id="list_mult_int",
            ),
            rx.text(
                (VarOperationState.list1 | VarOperationState.int_var1).to_string(),
                id="list_or_int",
            ),
            rx.text(
                (VarOperationState.list1 & VarOperationState.int_var1).to_string(),
                id="list_and_int",
            ),
            rx.text(
                (VarOperationState.list1 == VarOperationState.int_var1).to_string(),
                id="list_eq_int",
            ),
            rx.text(
                (VarOperationState.list1 != VarOperationState.int_var1).to_string(),
                id="list_neq_int",
            ),
            # LIST, DICT
            rx.text(
                (VarOperationState.list1 | VarOperationState.dict1).to_string(),
                id="list_or_dict",
            ),
            rx.text(
                (VarOperationState.list1 & VarOperationState.dict1).to_string(),
                id="list_and_dict",
            ),
            rx.text(
                (VarOperationState.list1 == VarOperationState.dict1).to_string(),
                id="list_eq_dict",
            ),
            rx.text(
                (VarOperationState.list1 != VarOperationState.dict1).to_string(),
                id="list_neq_dict",
            ),
            # DICT, DICT
            rx.text(
                (VarOperationState.dict1 | VarOperationState.dict2).to_string(),
                id="dict_or_dict",
            ),
            rx.text(
                (VarOperationState.dict1 & VarOperationState.dict2).to_string(),
                id="dict_and_dict",
            ),
            rx.text(
                (VarOperationState.dict1 == VarOperationState.dict2).to_string(),
                id="dict_eq_dict",
            ),
            rx.text(
                (VarOperationState.dict1 != VarOperationState.dict2).to_string(),
                id="dict_neq_dict",
            ),
            rx.text(
                VarOperationState.dict1.contains(1).to_string(),
                id="dict_contains",
            ),
            rx.text(VarOperationState.str_var3.lower(), id="str_lower"),
            rx.text(VarOperationState.str_var3.upper(), id="str_upper"),
            rx.text(VarOperationState.str_var4.split(" ").to_string(), id="str_split"),
            rx.text(VarOperationState.list3.join(""), id="list_join"),
            rx.text(VarOperationState.list3.join(","), id="list_join_comma"),
            # Index from an op var
            rx.text(
                VarOperationState.list3[VarOperationState.int_var1 % 3],
                id="list_index_mod",
            ),
            rx.html(
                VarOperationState.html_str,
                id="html_str",
            ),
            rx.el.mark("second"),
            rx.text(ArrayVar.range(2, 5).join(","), id="list_join_range1"),
            rx.text(ArrayVar.range(2, 10, 2).join(","), id="list_join_range2"),
            rx.text(ArrayVar.range(5, 0, -1).join(","), id="list_join_range3"),
            rx.text(ArrayVar.range(0, 3).join(","), id="list_join_range4"),
            rx.box(
                rx.foreach(
                    ArrayVar.range(0, 2),
                    lambda x: rx.text(VarOperationState.list1[x], as_="p"),
                ),
                id="foreach_list_arg",
            ),
            rx.box(
                rx.foreach(
                    ArrayVar.range(0, 2),
                    lambda x, ix: rx.text(VarOperationState.list1[ix], as_="p"),
                ),
                id="foreach_list_ix",
            ),
            rx.box(
                rx.foreach(
                    LiteralVar.create(list(range(0, 3))).to(ArrayVar, list[int]),
                    lambda x: rx.foreach(
                        ArrayVar.range(x),
                        lambda y: rx.text(VarOperationState.list1[y], as_="p"),
                    ),
                ),
                id="foreach_list_nested",
            ),
            memo_comp(
                list1=VarOperationState.list1,
                int_var1=VarOperationState.int_var1,
                id="memo_comp",
            ),
            memo_comp_nested(
                int_var2=VarOperationState.int_var2,
                id="memo_comp_nested",
            ),
            # foreach in a match
            rx.box(
                rx.match(
                    VarOperationState.list3.length(),
                    (0, rx.text("No choices")),
                    (1, rx.text("One choice")),
                    rx.foreach(VarOperationState.list3, lambda choice: rx.text(choice)),
                ),
                id="foreach_in_match",
            ),
            # Literal range var in a foreach
            rx.box(rx.foreach(range(42, 80, 27), rx.text.span), id="range_in_foreach1"),
            rx.box(rx.foreach(range(42, 80, 3), rx.text.span), id="range_in_foreach2"),
            rx.box(rx.foreach(range(42, 20, -6), rx.text.span), id="range_in_foreach3"),
            rx.box(rx.foreach(range(42, 43, 5), rx.text.span), id="range_in_foreach4"),
        )


@pytest.fixture(scope="module")
def var_operations(tmp_path_factory) -> Generator[AppHarness, None, None]:
    """Start VarOperations app at tmp_path via AppHarness.

    Args:
        tmp_path_factory: pytest tmp_path_factory fixture

    Yields:
        running AppHarness instance
    """
    with AppHarness.create(
        root=tmp_path_factory.mktemp("var_operations"),
        app_source=VarOperations,
    ) as harness:
        assert harness.app_instance is not None, "app is not running"
        yield harness


@pytest.fixture
def driver(var_operations: AppHarness):
    """Get an instance of the browser open to the var operations app.

    Args:
        var_operations: harness for VarOperations app

    Yields:
        WebDriver instance.
    """
    driver = var_operations.frontend()
    try:
        token_input = driver.find_element(By.ID, "token")
        assert token_input
        # wait for the backend connection to send the token
        token = var_operations.poll_for_value(token_input)
        assert token is not None

        yield driver
    finally:
        driver.quit()


def test_var_operations(driver, var_operations: AppHarness):
    """Test that the var operations produce the right results.

    Args:
        driver: selenium WebDriver open to the app
        var_operations: AppHarness for the var operations app
    """
    tests = [
        # int, int
        ("int_add_int", "15"),
        ("int_mult_int", "50"),
        ("int_sub_int", "5"),
        ("int_exp_int", "100000"),
        ("int_div_int", "2"),
        ("int_floor_int", "1"),
        ("int_mod_int", "0"),
        ("int_gt_int", "true"),
        ("int_lt_int", "false"),
        ("int_gte_int", "true"),
        ("int_lte_int", "false"),
        ("int_and_int", "5"),
        ("int_or_int", "10"),
        ("int_eq_int", "false"),
        ("int_neq_int", "true"),
        # int, float
        ("float_add_int", "15.5"),
        ("float_mult_int", "52.5"),
        ("float_sub_int", "5.5"),
        ("float_exp_int", "127628.15625"),
        ("float_div_int", "2.1"),
        ("float_floor_int", "1"),
        ("float_mod_int", "0.5"),
        ("float_gt_int", "true"),
        ("float_lt_int", "false"),
        ("float_gte_int", "true"),
        ("float_lte_int", "false"),
        ("float_eq_int", "false"),
        ("float_neq_int", "true"),
        ("float_and_int", "5"),
        ("float_or_int", "10.5"),
        # int, dict
        ("int_or_dict", "10"),
        ("int_and_dict", '{"1":2}'),
        ("int_eq_dict", "false"),
        ("int_neq_dict", "true"),
        # float, float
        ("float_add_float", "16"),
        ("float_mult_float", "57.75"),
        ("float_sub_float", "5"),
        ("float_exp_float", "413562.49323606625"),
        ("float_div_float", "1.9090909090909092"),
        ("float_floor_float", "1"),
        ("float_mod_float", "5"),
        ("float_gt_float", "true"),
        ("float_lt_float", "false"),
        ("float_gte_float", "true"),
        ("float_lte_float", "false"),
        ("float_eq_float", "false"),
        ("float_neq_float", "true"),
        ("float_and_float", "5.5"),
        ("float_or_float", "10.5"),
        # float, str
        ("float_or_str", "10.5"),
        ("float_and_str", "first"),
        ("float_eq_str", "false"),
        ("float_neq_str", "true"),
        # float, list
        ("float_or_list", "10.5"),
        ("float_and_list", "[1,2]"),
        ("float_eq_list", "false"),
        ("float_neq_list", "true"),
        # float, dict
        ("float_or_dict", "10.5"),
        ("float_and_dict", '{"1":2}'),
        ("float_eq_dict", "false"),
        ("float_neq_dict", "true"),
        # str, str
        ("str_add_str", "firstsecond"),
        ("str_gt_str", "false"),
        ("str_lt_str", "true"),
        ("str_gte_str", "false"),
        ("str_lte_str", "true"),
        ("str_eq_str", "false"),
        ("str_neq_str", "true"),
        ("str_and_str", "second"),
        ("str_or_str", "first"),
        ("str_contains", "true"),
        ("str_lower", "third"),
        ("str_upper", "THIRD"),
        ("str_split", '["a","long","string"]'),
        # str, int
        ("str_mult_int", "firstfirstfirstfirstfirst"),
        ("str_and_int", "5"),
        ("str_or_int", "first"),
        ("str_eq_int", "false"),
        ("str_neq_int", "true"),
        # str, list
        ("str_and_list", "[1,2]"),
        ("str_or_list", "first"),
        ("str_eq_list", "false"),
        ("str_neq_list", "true"),
        # str, dict
        ("str_or_dict", "first"),
        ("str_and_dict", '{"1":2}'),
        ("str_eq_dict", "false"),
        ("str_neq_dict", "true"),
        # list, list
        ("list_add_list", "[1,2,3,4]"),
        ("list_gt_list", "false"),
        ("list_lt_list", "true"),
        ("list_gte_list", "false"),
        ("list_lte_list", "true"),
        ("list_eq_list", "false"),
        ("list_neq_list", "true"),
        ("list_and_list", "[3,4]"),
        ("list_or_list", "[1,2]"),
        ("list_contains", "true"),
        ("list_pluck", '["obj_1","obj_2"]'),
        ("list_reverse", "[2,1]"),
        ("list_join", "firstsecondthird"),
        ("list_join_comma", "first,second,third"),
        ("list_join_range1", "2,3,4"),
        ("list_join_range2", "2,4,6,8"),
        ("list_join_range3", "5,4,3,2,1"),
        ("list_join_range4", "0,1,2"),
        # list, int
        ("list_mult_int", "[1,2,1,2,1,2,1,2,1,2]"),
        ("list_or_int", "[1,2]"),
        ("list_and_int", "10"),
        ("list_eq_int", "false"),
        ("list_neq_int", "true"),
        # list, dict
        ("list_and_dict", '{"1":2}'),
        ("list_or_dict", "[1,2]"),
        ("list_eq_dict", "false"),
        ("list_neq_dict", "true"),
        # dict, dict
        ("dict_or_dict", '{"1":2}'),
        ("dict_and_dict", '{"3":4}'),
        ("dict_eq_dict", "false"),
        ("dict_neq_dict", "true"),
        ("dict_contains", "true"),
        # index from an op var
        ("list_index_mod", "second"),
        # html component with var
        ("html_str", "hello"),
        # index into list with foreach
        ("foreach_list_arg", "1\n2"),
        ("foreach_list_ix", "1\n2"),
        ("foreach_list_nested", "1\n1\n2"),
        # rx.memo component with state
        ("memo_comp", "1210"),
        ("memo_comp_nested", "345"),
        # foreach in a match
        ("foreach_in_match", "first\nsecond\nthird"),
        # literal range in a foreach
        ("range_in_foreach1", "4269"),
        ("range_in_foreach2", "42454851545760636669727578"),
        ("range_in_foreach3", "42363024"),
        ("range_in_foreach4", "42"),
    ]

    for tag, expected in tests:
        print(tag)
        assert driver.find_element(By.ID, tag).text == expected

    # Highlight component with var query (does not plumb ID)
    assert driver.find_element(By.TAG_NAME, "mark").text == "second"<|MERGE_RESOLUTION|>--- conflicted
+++ resolved
@@ -23,30 +23,16 @@
         int_var3: rx.Field[int] = rx.field(7)
         float_var1: rx.Field[float] = rx.field(10.5)
         float_var2: rx.Field[float] = rx.field(5.5)
-<<<<<<< HEAD
-        list1: rx.Field[List[int]] = rx.field([1, 2])
-        list2: rx.Field[List[int]] = rx.field([3, 4])
-        list3: rx.Field[List[str]] = rx.field(["first", "second", "third"])
-        list4: rx.Field[List[Object]] = rx.field(
-            [Object(name="obj_1"), Object(name="obj_2")]
-        )
-=======
         list1: rx.Field[list] = rx.field([1, 2])
         list2: rx.Field[list] = rx.field([3, 4])
         list3: rx.Field[list] = rx.field(["first", "second", "third"])
         list4: rx.Field[list] = rx.field([Object(name="obj_1"), Object(name="obj_2")])
->>>>>>> 8663dbcb
         str_var1: rx.Field[str] = rx.field("first")
         str_var2: rx.Field[str] = rx.field("second")
         str_var3: rx.Field[str] = rx.field("ThIrD")
         str_var4: rx.Field[str] = rx.field("a long string")
-<<<<<<< HEAD
-        dict1: rx.Field[Dict[int, int]] = rx.field({1: 2})
-        dict2: rx.Field[Dict[int, int]] = rx.field({3: 4})
-=======
         dict1: rx.Field[dict[int, int]] = rx.field({1: 2})
         dict2: rx.Field[dict[int, int]] = rx.field({3: 4})
->>>>>>> 8663dbcb
         html_str: rx.Field[str] = rx.field("<div>hello</div>")
 
     app = rx.App(_state=rx.State)
