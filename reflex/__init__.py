--- conflicted
+++ resolved
@@ -328,16 +328,10 @@
     ],
     "middleware": ["middleware", "Middleware"],
     "model": ["session", "Model"],
-<<<<<<< HEAD
-    "state": ["var"],
-=======
     "state": [
         "var",
-        "ComponentState",
-        "State",
         "dynamic",
     ],
->>>>>>> 3eab2b6e
     "style": ["Style", "toggle_color_mode"],
     "utils.imports": ["ImportVar"],
     "utils.serializers": ["serializer"],
