"""reflex.testing - tools for testing reflex apps."""

from __future__ import annotations

import asyncio
import contextlib
import dataclasses
import functools
import inspect
import os
import platform
import re
import signal
import socket
import socketserver
import subprocess
import textwrap
import threading
import time
import types
from http.server import SimpleHTTPRequestHandler
from pathlib import Path
from typing import (
    TYPE_CHECKING,
    Any,
    AsyncIterator,
    Callable,
    Coroutine,
    List,
    Optional,
    Type,
    TypeVar,
    Union,
)

import psutil
import uvicorn

import reflex
import reflex.reflex
import reflex.utils.build
import reflex.utils.exec
import reflex.utils.format
import reflex.utils.prerequisites
import reflex.utils.processes
from reflex.config import environment
from reflex.state import (
    BaseState,
    StateManager,
    StateManagerDisk,
    StateManagerMemory,
    StateManagerRedis,
    reload_state_module,
)
from reflex.utils import console

try:
    from selenium import webdriver  # pyright: ignore [reportMissingImports]
    from selenium.webdriver.remote.webdriver import (  # pyright: ignore [reportMissingImports]
        WebDriver,
    )

    if TYPE_CHECKING:
        from selenium.webdriver.common.options import (
            ArgOptions,  # pyright: ignore [reportMissingImports]
        )
        from selenium.webdriver.remote.webelement import (  # pyright: ignore [reportMissingImports]
            WebElement,
        )
except ImportError:
    webdriver = None

# The timeout (minutes) to check for the port.
DEFAULT_TIMEOUT = 15
POLL_INTERVAL = 0.25
FRONTEND_POPEN_ARGS = {}
T = TypeVar("T")
TimeoutType = Optional[Union[int, float]]

if platform.system() == "Windows":
    FRONTEND_POPEN_ARGS["creationflags"] = subprocess.CREATE_NEW_PROCESS_GROUP  # pyright: ignore [reportAttributeAccessIssue]
    FRONTEND_POPEN_ARGS["shell"] = True
else:
    FRONTEND_POPEN_ARGS["start_new_session"] = True


# borrowed from py3.11
class chdir(contextlib.AbstractContextManager):  # noqa: N801
    """Non thread-safe context manager to change the current working directory."""

    def __init__(self, path: str | Path):
        """Prepare contextmanager.

        Args:
            path: the path to change to
        """
        self.path = path
        self._old_cwd = []

    def __enter__(self):
        """Save current directory and perform chdir."""
        self._old_cwd.append(Path.cwd())
        os.chdir(self.path)

    def __exit__(self, *excinfo):
        """Change back to previous directory on stack.

        Args:
            excinfo: sys.exc_info captured in the context block
        """
        os.chdir(self._old_cwd.pop())


@dataclasses.dataclass
class AppHarness:
    """AppHarness executes a reflex app in-process for testing."""

    app_name: str
    app_source: Optional[
        Callable[[], None] | types.ModuleType | str | functools.partial[Any]
    ]
    app_path: Path
    app_module_path: Path
    app_module: Optional[types.ModuleType] = None
    app_instance: Optional[reflex.App] = None
    frontend_process: Optional[subprocess.Popen] = None
    frontend_url: Optional[str] = None
    frontend_output_thread: Optional[threading.Thread] = None
    backend_thread: Optional[threading.Thread] = None
    backend: Optional[uvicorn.Server] = None
    state_manager: Optional[StateManager] = None
    _frontends: list["WebDriver"] = dataclasses.field(default_factory=list)
    _decorated_pages: list = dataclasses.field(default_factory=list)

    @classmethod
    def create(
        cls,
        root: Path,
        app_source: Optional[
            Callable[[], None] | types.ModuleType | str | functools.partial[Any]
        ] = None,
        app_name: Optional[str] = None,
    ) -> "AppHarness":
        """Create an AppHarness instance at root.

        Args:
            root: the directory that will contain the app under test.
            app_source: if specified, the source code from this function or module is used
                as the main module for the app. It may also be the raw source code text, as a str.
                If unspecified, then root must already contain a working reflex app and will be used directly.
            app_name: provide the name of the app, otherwise will be derived from app_source or root.

        Raises:
            ValueError: when app_source is a string and app_name is not provided.

        Returns:
            AppHarness instance
        """
        if app_name is None:
            if app_source is None:
                app_name = root.name
            elif isinstance(app_source, functools.partial):
                keywords = app_source.keywords
                slug_suffix = "_".join([str(v) for v in keywords.values()])
                func_name = app_source.func.__name__
                app_name = f"{func_name}_{slug_suffix}"
                app_name = re.sub(r"[^a-zA-Z0-9_]", "_", app_name)
            elif isinstance(app_source, str):
                raise ValueError(
                    "app_name must be provided when app_source is a string."
                )
            else:
                app_name = app_source.__name__

            app_name = app_name.lower()
            while "__" in app_name:
                app_name = app_name.replace("__", "_")
        return cls(
            app_name=app_name,
            app_source=app_source,
            app_path=root,
            app_module_path=root / app_name / f"{app_name}.py",
        )

    def get_state_name(self, state_cls_name: str) -> str:
        """Get the state name for the given state class name.

        Args:
            state_cls_name: The state class name

        Returns:
            The state name
        """
        return reflex.utils.format.to_snake_case(
            f"{self.app_name}___{self.app_name}___" + state_cls_name
        )

    def get_full_state_name(self, path: List[str]) -> str:
        """Get the full state name for the given state class name.

        Args:
            path: A list of state class names

        Returns:
            The full state name
        """
        # NOTE: using State.get_name() somehow causes trouble here
        # path = [State.get_name()] + [self.get_state_name(p) for p in path] # noqa: ERA001
        path = ["reflex___state____state"] + [self.get_state_name(p) for p in path]
        return ".".join(path)

    def _get_globals_from_signature(self, func: Any) -> dict[str, Any]:
        """Get the globals from a function or module object.

        Args:
            func: function or module object

        Returns:
            dict of globals
        """
        overrides = {}
        glbs = {}
        if not callable(func):
            return glbs
        if isinstance(func, functools.partial):
            overrides = func.keywords
            func = func.func
        for param in inspect.signature(func).parameters.values():
            if param.default is not inspect.Parameter.empty:
                glbs[param.name] = param.default
        glbs.update(overrides)
        return glbs

    def _get_source_from_app_source(self, app_source: Any) -> str:
        """Get the source from app_source.

        Args:
            app_source: function or module or str

        Returns:
            source code
        """
        if isinstance(app_source, str):
            return app_source
        source = inspect.getsource(app_source)
        source = re.sub(
            r"^\s*def\s+\w+\s*\(.*?\)(\s+->\s+\w+)?:", "", source, flags=re.DOTALL
        )
        return textwrap.dedent(source)

    def _initialize_app(self):
        # disable telemetry reporting for tests

        os.environ["TELEMETRY_ENABLED"] = "false"
        self.app_path.mkdir(parents=True, exist_ok=True)
        if self.app_source is not None:
            app_globals = self._get_globals_from_signature(self.app_source)
            if isinstance(self.app_source, functools.partial):
                self.app_source = self.app_source.func
            # get the source from a function or module object
            source_code = "\n".join(
                [
                    "\n".join(
                        self.get_app_global_source(k, v) for k, v in app_globals.items()
                    ),
                    self._get_source_from_app_source(self.app_source),
                ]
            )
            with chdir(self.app_path):
                reflex.reflex._init(
                    name=self.app_name,
                    template=reflex.constants.Templates.DEFAULT,
                    loglevel=reflex.constants.LogLevel.INFO,
                )
                self.app_module_path.write_text(source_code)
        with chdir(self.app_path):
            # ensure config and app are reloaded when testing different app
            reflex.config.get_config(reload=True)
            # Save decorated pages before importing the test app module
            before_decorated_pages = reflex.app.DECORATED_PAGES[self.app_name].copy()
            # Ensure the AppHarness test does not skip State assignment due to running via pytest
            os.environ.pop(reflex.constants.PYTEST_CURRENT_TEST, None)
            os.environ[reflex.constants.APP_HARNESS_FLAG] = "true"
            self.app_module = reflex.utils.prerequisites.get_compiled_app(
                # Do not reload the module for pre-existing apps (only apps generated from source)
                reload=self.app_source is not None
            )
            # Save the pages that were added during testing
            self._decorated_pages = [
                p
                for p in reflex.app.DECORATED_PAGES[self.app_name]
                if p not in before_decorated_pages
            ]
        self.app_instance = self.app_module.app
<<<<<<< HEAD
        if self.app_instance is None:
            raise RuntimeError("App was not initialized.")
        if isinstance(self.app_instance._state_manager, StateManagerRedis):
            # Create our own redis connection for testing.
            if self.app_instance._state is None:
                raise RuntimeError("App state is not initialized.")
            self.state_manager = StateManagerRedis.create(self.app_instance._state)
=======
        if self.app_instance and isinstance(
            self.app_instance._state_manager, StateManagerRedis
        ):
            # Create our own redis connection for testing.
            self.state_manager = StateManagerRedis.create(self.app_instance._state)  # pyright: ignore [reportArgumentType]
>>>>>>> 8663dbcb
        else:
            self.state_manager = (
                self.app_instance._state_manager if self.app_instance else None
            )

    def _reload_state_module(self):
        """Reload the rx.State module to avoid conflict when reloading."""
        reload_state_module(module=f"{self.app_name}.{self.app_name}")

    def _get_backend_shutdown_handler(self):
        if self.backend is None:
            raise RuntimeError("Backend was not initialized.")

        original_shutdown = self.backend.shutdown

        async def _shutdown_redis(*args, **kwargs) -> None:
            # ensure redis is closed before event loop
            try:
                if self.app_instance is not None and isinstance(
                    self.app_instance.state_manager, StateManagerRedis
                ):
                    await self.app_instance.state_manager.close()
            except ValueError:
                pass
            await original_shutdown(*args, **kwargs)

        return _shutdown_redis

    def _start_backend(self, port: int = 0):
        if self.app_instance is None or self.app_instance.api is None:
            raise RuntimeError("App was not initialized.")
        self.backend = uvicorn.Server(
            uvicorn.Config(
                app=self.app_instance.api,
                host="127.0.0.1",
                port=port,
            )
        )
        self.backend.shutdown = self._get_backend_shutdown_handler()
        with chdir(self.app_path):
            self.backend_thread = threading.Thread(target=self.backend.run)
        self.backend_thread.start()

    async def _reset_backend_state_manager(self):
        """Reset the StateManagerRedis event loop affinity.

        This is necessary when the backend is restarted and the state manager is a
        StateManagerRedis instance.

        Raises:
            RuntimeError: when the state manager cannot be reset
        """
        if (
            self.app_instance is not None
            and isinstance(
                self.app_instance.state_manager,
                StateManagerRedis,
            )
            and self.app_instance._state is not None
        ):
            with contextlib.suppress(RuntimeError):
                await self.app_instance.state_manager.close()
            self.app_instance._state_manager = StateManagerRedis.create(
                state=self.app_instance._state,
            )
            if not isinstance(self.app_instance.state_manager, StateManagerRedis):
                raise RuntimeError("Failed to reset state manager.")

    def _start_frontend(self):
        # Set up the frontend.
        with chdir(self.app_path):
            config = reflex.config.get_config()
            config.api_url = "http://{0}:{1}".format(
                *self._poll_for_servers().getsockname(),
            )
            reflex.utils.build.setup_frontend(self.app_path)

        # Start the frontend.
        self.frontend_process = reflex.utils.processes.new_process(
            [reflex.utils.prerequisites.get_package_manager(), "run", "dev"],
            cwd=self.app_path / reflex.utils.prerequisites.get_web_dir(),
            env={"PORT": "0"},
            **FRONTEND_POPEN_ARGS,
        )

    def _wait_frontend(self):
        while self.frontend_url is None:
            line = (
                self.frontend_process.stdout.readline()  # pyright: ignore [reportOptionalMemberAccess]
            )
            if not line:
                break
            print(line)  # for pytest diagnosis #noqa: T201
            m = re.search(reflex.constants.Next.FRONTEND_LISTENING_REGEX, line)
            if m is not None:
                self.frontend_url = m.group(1)
                config = reflex.config.get_config()
                config.deploy_url = self.frontend_url
                break
        if self.frontend_url is None:
            raise RuntimeError("Frontend did not start")

        def consume_frontend_output():
            while True:
                try:
                    line = (
                        self.frontend_process.stdout.readline()  # pyright: ignore [reportOptionalMemberAccess]
                    )
                # catch I/O operation on closed file.
                except ValueError as e:
                    console.error(str(e))
                    break
                if not line:
                    break

        self.frontend_output_thread = threading.Thread(target=consume_frontend_output)
        self.frontend_output_thread.start()

    def start(self) -> "AppHarness":
        """Start the backend in a new thread and dev frontend as a separate process.

        Returns:
            self
        """
        self._initialize_app()
        self._start_backend()
        self._start_frontend()
        self._wait_frontend()
        return self

    @staticmethod
    def get_app_global_source(key: str, value: Any):
        """Get the source code of a global object.
        If value is a function or class we render the actual
        source of value otherwise we assign value to key.

        Args:
            key: variable name to assign value to.
            value: value of the global variable.

        Returns:
            The rendered app global code.
        """
        if not inspect.isclass(value) and not inspect.isfunction(value):
            return f"{key} = {value!r}"
        return inspect.getsource(value)

    def __enter__(self) -> "AppHarness":
        """Contextmanager protocol for `start()`.

        Returns:
            Instance of AppHarness after calling start()
        """
        return self.start()

    def stop(self) -> None:
        """Stop the frontend and backend servers."""
        self._reload_state_module()

        if self.backend is not None:
            self.backend.should_exit = True
        if self.frontend_process is not None:
            # https://stackoverflow.com/a/70565806
            frontend_children = psutil.Process(self.frontend_process.pid).children(
                recursive=True,
            )
            if platform.system() == "Windows":
                self.frontend_process.terminate()
            else:
                pgrp = os.getpgid(self.frontend_process.pid)
                os.killpg(pgrp, signal.SIGTERM)
            # kill any remaining child processes
            for child in frontend_children:
                # It's okay if the process is already gone.
                with contextlib.suppress(psutil.NoSuchProcess):
                    child.terminate()
            _, still_alive = psutil.wait_procs(frontend_children, timeout=3)
            for child in still_alive:
                # It's okay if the process is already gone.
                with contextlib.suppress(psutil.NoSuchProcess):
                    child.kill()
            # wait for main process to exit
            self.frontend_process.communicate()
        if self.backend_thread is not None:
            self.backend_thread.join()
        if self.frontend_output_thread is not None:
            self.frontend_output_thread.join()
        for driver in self._frontends:
            driver.quit()

        # Cleanup decorated pages added during testing
        for page in self._decorated_pages:
            reflex.app.DECORATED_PAGES[self.app_name].remove(page)

    def __exit__(self, *excinfo) -> None:
        """Contextmanager protocol for `stop()`.

        Args:
            excinfo: sys.exc_info captured in the context block
        """
        self.stop()

    @staticmethod
    def _poll_for(
        target: Callable[[], T],
        timeout: TimeoutType = None,
        step: TimeoutType = None,
    ) -> T | bool:
        """Generic polling logic.

        Args:
            target: callable that returns truthy if polling condition is met.
            timeout: max polling time
            step: interval between checking target()

        Returns:
            return value of target() if truthy within timeout
            False if timeout elapses
        """
        if timeout is None:
            timeout = DEFAULT_TIMEOUT
        if step is None:
            step = POLL_INTERVAL
        deadline = time.time() + timeout
        while time.time() < deadline:
            success = target()
            if success:
                return success
            time.sleep(step)
        return False

    @staticmethod
    async def _poll_for_async(
        target: Callable[[], Coroutine[None, None, T]],
        timeout: TimeoutType = None,
        step: TimeoutType = None,
    ) -> T | bool:
        """Generic polling logic for async functions.

        Args:
            target: callable that returns truthy if polling condition is met.
            timeout: max polling time
            step: interval between checking target()

        Returns:
            return value of target() if truthy within timeout
            False if timeout elapses
        """
        if timeout is None:
            timeout = DEFAULT_TIMEOUT
        if step is None:
            step = POLL_INTERVAL
        deadline = time.time() + timeout
        while time.time() < deadline:
            success = await target()
            if success:
                return success
            await asyncio.sleep(step)
        return False

    def _poll_for_servers(self, timeout: TimeoutType = None) -> socket.socket:
        """Poll backend server for listening sockets.

        Args:
            timeout: how long to wait for listening socket.

        Returns:
            first active listening socket on the backend

        Raises:
            RuntimeError: when the backend hasn't started running
            TimeoutError: when server or sockets are not ready
        """
        if self.backend is None:
            raise RuntimeError("Backend is not running.")
        backend = self.backend
        # check for servers to be initialized
        if not self._poll_for(
            target=lambda: getattr(backend, "servers", False),
            timeout=timeout,
        ):
            raise TimeoutError("Backend servers are not initialized.")
        # check for sockets to be listening
        if not self._poll_for(
            target=lambda: getattr(backend.servers[0], "sockets", False),
            timeout=timeout,
        ):
            raise TimeoutError("Backend is not listening.")
        return backend.servers[0].sockets[0]

    def frontend(
        self,
        driver_clz: Optional[Type["WebDriver"]] = None,
        driver_kwargs: dict[str, Any] | None = None,
        driver_options: ArgOptions | None = None,
        driver_option_args: List[str] | None = None,
        driver_option_capabilities: dict[str, Any] | None = None,
    ) -> "WebDriver":
        """Get a selenium webdriver instance pointed at the app.

        Args:
            driver_clz: webdriver.Chrome (default), webdriver.Firefox, webdriver.Safari,
                webdriver.Edge, etc
            driver_kwargs: additional keyword arguments to pass to the webdriver constructor
            driver_options: selenium ArgOptions instance to pass to the webdriver constructor
            driver_option_args: additional arguments for the webdriver options
            driver_option_capabilities: additional capabilities for the webdriver options

        Returns:
            Instance of the given webdriver navigated to the frontend url of the app.

        Raises:
            RuntimeError: when selenium is not importable or frontend is not running
        """
        if webdriver is None:
            raise RuntimeError(
                "Frontend functionality requires `selenium` to be installed, "
                "and it could not be imported."
            )
        if self.frontend_url is None:
            raise RuntimeError("Frontend is not running.")
        want_headless = False
        if environment.APP_HARNESS_HEADLESS.get():
            want_headless = True
        if driver_clz is None:
            requested_driver = environment.APP_HARNESS_DRIVER.get()
            driver_clz = getattr(webdriver, requested_driver)  # pyright: ignore [reportPossiblyUnboundVariable]
            if driver_options is None:
                driver_options = getattr(webdriver, f"{requested_driver}Options")()  # pyright: ignore [reportPossiblyUnboundVariable]
        if driver_clz is webdriver.Chrome:  # pyright: ignore [reportPossiblyUnboundVariable]
            if driver_options is None:
                driver_options = webdriver.ChromeOptions()  # pyright: ignore [reportPossiblyUnboundVariable]
            driver_options.add_argument("--class=AppHarness")
            if want_headless:
                driver_options.add_argument("--headless=new")
        elif driver_clz is webdriver.Firefox:  # pyright: ignore [reportPossiblyUnboundVariable]
            if driver_options is None:
                driver_options = webdriver.FirefoxOptions()  # pyright: ignore [reportPossiblyUnboundVariable]
            if want_headless:
                driver_options.add_argument("-headless")
        elif driver_clz is webdriver.Edge:  # pyright: ignore [reportPossiblyUnboundVariable]
            if driver_options is None:
                driver_options = webdriver.EdgeOptions()  # pyright: ignore [reportPossiblyUnboundVariable]
            if want_headless:
                driver_options.add_argument("headless")
        if driver_options is None:
            raise RuntimeError(f"Could not determine options for {driver_clz}")
        if args := environment.APP_HARNESS_DRIVER_ARGS.get():
            for arg in args.split(","):
                driver_options.add_argument(arg)
        if driver_option_args is not None:
            for arg in driver_option_args:
                driver_options.add_argument(arg)
        if driver_option_capabilities is not None:
            for key, value in driver_option_capabilities.items():
                driver_options.set_capability(key, value)
        if driver_kwargs is None:
            driver_kwargs = {}
        driver = driver_clz(options=driver_options, **driver_kwargs)  # pyright: ignore [reportOptionalCall, reportArgumentType]
        driver.get(self.frontend_url)
        self._frontends.append(driver)
        return driver

    async def get_state(self, token: str) -> BaseState:
        """Get the state associated with the given token.

        Args:
            token: The state token to look up.

        Returns:
            The state instance associated with the given token

        Raises:
            RuntimeError: when the app hasn't started running
        """
        if self.state_manager is None:
            raise RuntimeError("state_manager is not set.")
        try:
            return await self.state_manager.get_state(token)
        finally:
            if isinstance(self.state_manager, StateManagerRedis):
                await self.state_manager.close()

    async def set_state(self, token: str, **kwargs) -> None:
        """Set the state associated with the given token.

        Args:
            token: The state token to set.
            kwargs: Attributes to set on the state.

        Raises:
            RuntimeError: when the app hasn't started running
        """
        if self.state_manager is None:
            raise RuntimeError("state_manager is not set.")
        state = await self.get_state(token)
        for key, value in kwargs.items():
            setattr(state, key, value)
        try:
            await self.state_manager.set_state(token, state)
        finally:
            if isinstance(self.state_manager, StateManagerRedis):
                await self.state_manager.close()

    @contextlib.asynccontextmanager
    async def modify_state(self, token: str) -> AsyncIterator[BaseState]:
        """Modify the state associated with the given token and send update to frontend.

        Args:
            token: The state token to modify

        Yields:
            The state instance associated with the given token

        Raises:
            RuntimeError: when the app hasn't started running
        """
        if self.state_manager is None:
            raise RuntimeError("state_manager is not set.")
        if self.app_instance is None:
            raise RuntimeError("App is not running.")
        app_state_manager = self.app_instance.state_manager
        if isinstance(self.state_manager, StateManagerRedis):
            # Temporarily replace the app's state manager with our own, since
            # the redis connection is on the backend_thread event loop
            self.app_instance._state_manager = self.state_manager
        try:
            async with self.app_instance.modify_state(token) as state:
                yield state
        finally:
            if isinstance(self.state_manager, StateManagerRedis):
                self.app_instance._state_manager = app_state_manager
                await self.state_manager.close()

    def poll_for_content(
        self,
        element: "WebElement",
        timeout: TimeoutType = None,
        exp_not_equal: str = "",
    ) -> str:
        """Poll element.text for change.

        Args:
            element: selenium webdriver element to check
            timeout: how long to poll element.text
            exp_not_equal: exit the polling loop when the element text does not match

        Returns:
            The element text when the polling loop exited

        Raises:
            TimeoutError: when the timeout expires before text changes
        """
        if not self._poll_for(
            target=lambda: element.text != exp_not_equal,
            timeout=timeout,
        ):
            raise TimeoutError(
                f"{element} content remains {exp_not_equal!r} while polling.",
            )
        return element.text

    def poll_for_value(
        self,
        element: "WebElement",
        timeout: TimeoutType = None,
        exp_not_equal: str = "",
    ) -> Optional[str]:
        """Poll element.get_attribute("value") for change.

        Args:
            element: selenium webdriver element to check
            timeout: how long to poll element value attribute
            exp_not_equal: exit the polling loop when the value does not match

        Returns:
            The element value when the polling loop exited

        Raises:
            TimeoutError: when the timeout expires before value changes
        """
        if not self._poll_for(
            target=lambda: element.get_attribute("value") != exp_not_equal,
            timeout=timeout,
        ):
            raise TimeoutError(
                f"{element} content remains {exp_not_equal!r} while polling.",
            )
        return element.get_attribute("value")

    def poll_for_clients(self, timeout: TimeoutType = None) -> dict[str, BaseState]:
        """Poll app state_manager for any connected clients.

        Args:
            timeout: how long to wait for client states

        Returns:
            active state instances when the polling loop exited

        Raises:
            RuntimeError: when the app hasn't started running
            TimeoutError: when the timeout expires before any states are seen
            ValueError: when the state_manager is not a memory state manager
        """
        if self.app_instance is None:
            raise RuntimeError("App is not running.")
        state_manager = self.app_instance.state_manager
        if not isinstance(state_manager, (StateManagerMemory, StateManagerDisk)):
            raise ValueError("Only works with memory or disk state manager")
        if not self._poll_for(
            target=lambda: state_manager.states,
            timeout=timeout,
        ):
            raise TimeoutError("No states were observed while polling.")
        return state_manager.states


class SimpleHTTPRequestHandlerCustomErrors(SimpleHTTPRequestHandler):
    """SimpleHTTPRequestHandler with custom error page handling."""

    def __init__(self, *args, error_page_map: dict[int, Path], **kwargs):
        """Initialize the handler.

        Args:
            error_page_map: map of error code to error page path
            *args: passed through to superclass
            **kwargs: passed through to superclass
        """
        self.error_page_map = error_page_map
        super().__init__(*args, **kwargs)

    def send_error(
        self, code: int, message: str | None = None, explain: str | None = None
    ) -> None:
        """Send the error page for the given error code.

        If the code matches a custom error page, then message and explain are
        ignored.

        Args:
            code: the error code
            message: the error message
            explain: the error explanation
        """
        error_page = self.error_page_map.get(code)
        if error_page:
            self.send_response(code, message)
            self.send_header("Connection", "close")
            body = error_page.read_bytes()
            self.send_header("Content-Type", self.error_content_type)
            self.send_header("Content-Length", str(len(body)))
            self.end_headers()
            self.wfile.write(body)
        else:
            super().send_error(code, message, explain)


class Subdir404TCPServer(socketserver.TCPServer):
    """TCPServer for SimpleHTTPRequestHandlerCustomErrors that serves from a subdir."""

    def __init__(
        self,
        *args,
        root: Path,
        error_page_map: dict[int, Path] | None,
        **kwargs,
    ):
        """Initialize the server.

        Args:
            root: the root directory to serve from
            error_page_map: map of error code to error page path
            *args: passed through to superclass
            **kwargs: passed through to superclass
        """
        self.root = root
        self.error_page_map = error_page_map or {}
        super().__init__(*args, **kwargs)

    def finish_request(self, request: socket.socket, client_address: tuple[str, int]):
        """Finish one request by instantiating RequestHandlerClass.

        Args:
            request: the requesting socket
            client_address: (host, port) referring to the client's address.
        """
        self.RequestHandlerClass(
            request,
            client_address,
            self,
            directory=str(self.root),  # pyright: ignore [reportCallIssue]
            error_page_map=self.error_page_map,  # pyright: ignore [reportCallIssue]
        )


class AppHarnessProd(AppHarness):
    """AppHarnessProd executes a reflex app in-process for testing.

    In prod mode, instead of running `next dev` the app is exported as static
    files and served via the builtin python http.server with custom 404 redirect
    handling. Additionally, the backend runs in multi-worker mode.
    """

    frontend_thread: Optional[threading.Thread] = None
    frontend_server: Optional[Subdir404TCPServer] = None

    def _run_frontend(self):
        web_root = (
            self.app_path
            / reflex.utils.prerequisites.get_web_dir()
            / reflex.constants.Dirs.STATIC
        )
        error_page_map = {
            404: web_root / "404.html",
        }
        with Subdir404TCPServer(
            ("", 0),
            SimpleHTTPRequestHandlerCustomErrors,
            root=web_root,
            error_page_map=error_page_map,
        ) as self.frontend_server:
            self.frontend_url = "http://localhost:{1}".format(
                *self.frontend_server.socket.getsockname()
            )
            self.frontend_server.serve_forever()

    def _start_frontend(self):
        # Set up the frontend.
        with chdir(self.app_path):
            config = reflex.config.get_config()
            config.api_url = "http://{0}:{1}".format(
                *self._poll_for_servers().getsockname(),
            )
            reflex.reflex.export(
                zipping=False,
                frontend=True,
                backend=False,
                loglevel=reflex.constants.LogLevel.INFO,
                env=reflex.constants.Env.PROD,
            )

        self.frontend_thread = threading.Thread(target=self._run_frontend)
        self.frontend_thread.start()

    def _wait_frontend(self):
        self._poll_for(lambda: self.frontend_server is not None)
        if self.frontend_server is None or not self.frontend_server.socket.fileno():
            raise RuntimeError("Frontend did not start")

    def _start_backend(self):
        if self.app_instance is None:
            raise RuntimeError("App was not initialized.")
        environment.REFLEX_SKIP_COMPILE.set(True)
        self.backend = uvicorn.Server(
            uvicorn.Config(
                app=self.app_instance,
                host="127.0.0.1",
                port=0,
                workers=reflex.utils.processes.get_num_workers(),
            ),
        )
        self.backend.shutdown = self._get_backend_shutdown_handler()
        self.backend_thread = threading.Thread(target=self.backend.run)
        self.backend_thread.start()

    def _poll_for_servers(self, timeout: TimeoutType = None) -> socket.socket:
        try:
            return super()._poll_for_servers(timeout)
        finally:
            environment.REFLEX_SKIP_COMPILE.set(None)

    def stop(self):
        """Stop the frontend python webserver."""
        super().stop()
        if self.frontend_server is not None:
            self.frontend_server.shutdown()
        if self.frontend_thread is not None:
            self.frontend_thread.join()<|MERGE_RESOLUTION|>--- conflicted
+++ resolved
@@ -292,7 +292,6 @@
                 if p not in before_decorated_pages
             ]
         self.app_instance = self.app_module.app
-<<<<<<< HEAD
         if self.app_instance is None:
             raise RuntimeError("App was not initialized.")
         if isinstance(self.app_instance._state_manager, StateManagerRedis):
@@ -300,13 +299,6 @@
             if self.app_instance._state is None:
                 raise RuntimeError("App state is not initialized.")
             self.state_manager = StateManagerRedis.create(self.app_instance._state)
-=======
-        if self.app_instance and isinstance(
-            self.app_instance._state_manager, StateManagerRedis
-        ):
-            # Create our own redis connection for testing.
-            self.state_manager = StateManagerRedis.create(self.app_instance._state)  # pyright: ignore [reportArgumentType]
->>>>>>> 8663dbcb
         else:
             self.state_manager = (
                 self.app_instance._state_manager if self.app_instance else None
