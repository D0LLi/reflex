--- conflicted
+++ resolved
@@ -447,20 +447,6 @@
                 dark=Theme.one_dark,
             )
 
-<<<<<<< HEAD
-        # react-syntax-highlighter doesn't have an explicit "light" or "dark" theme so we use one-light and one-dark
-        # themes respectively to ensure code compatibility.
-        if props.get("theme") is not None and not isinstance(props["theme"], Var):
-            props["theme"] = getattr(Theme, format.to_snake_case(props["theme"]))  # type: ignore
-            console.deprecate(
-                feature_name="theme prop as string",
-                reason="Use code_block.themes instead.",
-                deprecation_version="0.6.0",
-                removal_version="0.7.0",
-            )
-
-=======
->>>>>>> 4c2b2ed1
         if can_copy:
             code = children[0]
             copy_button = (  # type: ignore
