--- conflicted
+++ resolved
@@ -199,11 +199,7 @@
     header: Var[Union[Component, str]]
 
     # The content of the accordion item.
-<<<<<<< HEAD
-    content: Var[Union[Component, str]] = Var.create("")
-=======
     content: Var[Union[Component, str, None]] = Var.create(None)
->>>>>>> 8663dbcb
 
     _valid_children: List[str] = [
         "AccordionHeader",
