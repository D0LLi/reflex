"""Contains custom types and methods to check types."""

from __future__ import annotations

import contextlib
import dataclasses
import inspect
import sys
import types
from collections import abc
from functools import cached_property, lru_cache, wraps
from typing import (
    TYPE_CHECKING,
    Any,
    Callable,
    ClassVar,
    Dict,
    FrozenSet,
    Iterable,
    List,
    Literal,
    Mapping,
    Optional,
    Sequence,
    Tuple,
    Type,
    TypeVar,
    Union,
    _GenericAlias,  # pyright: ignore [reportAttributeAccessIssue]
    get_args,
    get_type_hints,
)
from typing import get_origin as get_origin_og

import sqlalchemy
import typing_extensions
from typing_extensions import is_typeddict

import reflex
from reflex.components.core.breakpoints import Breakpoints

try:
    from pydantic.v1.fields import ModelField
except ModuleNotFoundError:
    from pydantic.fields import (
        ModelField,  # pyright: ignore [reportAttributeAccessIssue]
    )

from sqlalchemy.ext.associationproxy import AssociationProxyInstance
from sqlalchemy.ext.hybrid import hybrid_property
from sqlalchemy.orm import DeclarativeBase, Mapped, QueryableAttribute, Relationship

from reflex import constants
from reflex.base import Base
from reflex.utils import console

if sys.version_info >= (3, 12):
    from typing import override as override
else:

    def override(func: Callable) -> Callable:
        """Fallback for @override decorator.

        Args:
            func: The function to decorate.

        Returns:
            The unmodified function.
        """
        return func


# Potential GenericAlias types for isinstance checks.
_GenericAliasTypes: list[type] = [_GenericAlias]

with contextlib.suppress(ImportError):
    # For newer versions of Python.
    from types import GenericAlias

    _GenericAliasTypes.append(GenericAlias)

with contextlib.suppress(ImportError):
    # For older versions of Python.
    from typing import (
        _SpecialGenericAlias,  # pyright: ignore [reportAttributeAccessIssue]
    )

    _GenericAliasTypes.append(_SpecialGenericAlias)

GenericAliasTypes = tuple(_GenericAliasTypes)

# Potential Union types for isinstance checks (UnionType added in py3.10).
UnionTypes = (Union, types.UnionType) if hasattr(types, "UnionType") else (Union,)

# Union of generic types.
GenericType = Union[Type, _GenericAlias]

# Valid state var types.
JSONType = {str, int, float, bool}
PrimitiveType = Union[int, float, bool, str, list, dict, set, tuple]
StateVar = Union[PrimitiveType, Base, None]
StateIterVar = Union[list, set, tuple]

if TYPE_CHECKING:
    from reflex.vars.base import Var

    ArgsSpec = (
        Callable[[], Sequence[Var]]
        | Callable[[Var], Sequence[Var]]
        | Callable[[Var, Var], Sequence[Var]]
        | Callable[[Var, Var, Var], Sequence[Var]]
        | Callable[[Var, Var, Var, Var], Sequence[Var]]
        | Callable[[Var, Var, Var, Var, Var], Sequence[Var]]
        | Callable[[Var, Var, Var, Var, Var, Var], Sequence[Var]]
        | Callable[[Var, Var, Var, Var, Var, Var, Var], Sequence[Var]]
    )
else:
    ArgsSpec = Callable[..., List[Any]]


PrimitiveToAnnotation = {
    list: List,
    tuple: Tuple,
    dict: Dict,
}

RESERVED_BACKEND_VAR_NAMES = {
    "_abc_impl",
    "_backend_vars",
    "_was_touched",
}

if sys.version_info >= (3, 11):
    from typing import Self as Self
else:
    from typing_extensions import Self as Self


class Unset:
    """A class to represent an unset value.

    This is used to differentiate between a value that is not set and a value that is set to None.
    """

    def __repr__(self) -> str:
        """Return the string representation of the class.

        Returns:
            The string representation of the class.
        """
        return "Unset"

    def __bool__(self) -> bool:
        """Return False when the class is used in a boolean context.

        Returns:
            False
        """
        return False


@lru_cache()
def get_origin(tp: Any):
    """Get the origin of a class.

    Args:
        tp: The class to get the origin of.

    Returns:
        The origin of the class.
    """
    return get_origin_og(tp)


@lru_cache()
def is_generic_alias(cls: GenericType) -> bool:
    """Check whether the class is a generic alias.

    Args:
        cls: The class to check.

    Returns:
        Whether the class is a generic alias.
    """
    return isinstance(cls, GenericAliasTypes)  # pyright: ignore [reportArgumentType]


def unionize(*args: GenericType) -> GenericType:
    """Unionize the types.

    Args:
        args: The types to unionize.

    Returns:
        The unionized types.
    """
    if not args:
        return Any  # pyright: ignore [reportReturnType]
    if len(args) == 1:
        return args[0]
    # We are bisecting the args list here to avoid hitting the recursion limit
    # In Python versions >= 3.11, we can simply do `return Union[*args]`
    midpoint = len(args) // 2
    first_half, second_half = args[:midpoint], args[midpoint:]
    return Union[unionize(*first_half), unionize(*second_half)]  # pyright: ignore [reportReturnType]


def is_none(cls: GenericType) -> bool:
    """Check if a class is None.

    Args:
        cls: The class to check.

    Returns:
        Whether the class is None.
    """
    return cls is type(None) or cls is None


@lru_cache()
def is_union(cls: GenericType) -> bool:
    """Check if a class is a Union.

    Args:
        cls: The class to check.

    Returns:
        Whether the class is a Union.
    """
    return get_origin(cls) in UnionTypes


@lru_cache()
def is_literal(cls: GenericType) -> bool:
    """Check if a class is a Literal.

    Args:
        cls: The class to check.

    Returns:
        Whether the class is a literal.
    """
    return get_origin(cls) is Literal


def has_args(cls: Type) -> bool:
    """Check if the class has generic parameters.

    Args:
        cls: The class to check.

    Returns:
        Whether the class has generic
    """
    if get_args(cls):
        return True

    # Check if the class inherits from a generic class (using __orig_bases__)
    if hasattr(cls, "__orig_bases__"):
        for base in cls.__orig_bases__:
            if get_args(base):
                return True

    return False


def is_optional(cls: GenericType) -> bool:
    """Check if a class is an Optional.

    Args:
        cls: The class to check.

    Returns:
        Whether the class is an Optional.
    """
    return is_union(cls) and type(None) in get_args(cls)


def value_inside_optional(cls: GenericType) -> GenericType:
    """Get the value inside an Optional type or the original type.

    Args:
        cls: The class to check.

    Returns:
        The value inside the Optional type or the original type.
    """
    if is_union(cls) and len(args := get_args(cls)) >= 2 and type(None) in args:
        return unionize(*[arg for arg in args if arg is not type(None)])
    return cls


def get_property_hint(attr: Any | None) -> GenericType | None:
    """Check if an attribute is a property and return its type hint.

    Args:
        attr: The descriptor to check.

    Returns:
        The type hint of the property, if it is a property, else None.
    """
    if not isinstance(attr, (property, hybrid_property)):
        return None
    hints = get_type_hints(attr.fget)
    return hints.get("return", None)


def get_attribute_access_type(cls: GenericType, name: str) -> GenericType | None:
    """Check if an attribute can be accessed on the cls and return its type.

    Supports pydantic models, unions, and annotated attributes on rx.Model.

    Args:
        cls: The class to check.
        name: The name of the attribute to check.

    Returns:
        The type of the attribute, if accessible, or None
    """
    from reflex.model import Model

    try:
        attr = getattr(cls, name, None)
    except NotImplementedError:
        attr = None

    if hint := get_property_hint(attr):
        return hint

    if (
        hasattr(cls, "__fields__")
        and name in cls.__fields__
        and hasattr(cls.__fields__[name], "outer_type_")
    ):
        # pydantic models
        field = cls.__fields__[name]
        type_ = field.outer_type_
        if isinstance(type_, ModelField):
            type_ = type_.type_
        if (
            not field.required
            and field.default is None
            and field.default_factory is None
        ):
            # Ensure frontend uses null coalescing when accessing.
            type_ = Optional[type_]
        return type_
    elif isinstance(cls, type) and issubclass(cls, DeclarativeBase):
        insp = sqlalchemy.inspect(cls)
        if name in insp.columns:
            # check for list types
            column = insp.columns[name]
            column_type = column.type
            try:
                type_ = insp.columns[name].type.python_type
            except NotImplementedError:
                type_ = None
            if type_ is not None:
                if hasattr(column_type, "item_type"):
                    try:
                        item_type = column_type.item_type.python_type  # pyright: ignore [reportAttributeAccessIssue]
                    except NotImplementedError:
                        item_type = None
                    if item_type is not None:
                        if type_ in PrimitiveToAnnotation:
                            type_ = PrimitiveToAnnotation[type_]
                        type_ = type_[item_type]  # pyright: ignore [reportIndexIssue]
                if column.nullable:
                    type_ = Optional[type_]
                return type_
        if name in insp.all_orm_descriptors:
            descriptor = insp.all_orm_descriptors[name]
            if hint := get_property_hint(descriptor):
                return hint
            if isinstance(descriptor, QueryableAttribute):
                prop = descriptor.property
                if isinstance(prop, Relationship):
                    type_ = prop.mapper.class_
                    # TODO: check for nullable?
                    type_ = List[type_] if prop.uselist else Optional[type_]
                    return type_
            if isinstance(attr, AssociationProxyInstance):
                return List[
                    get_attribute_access_type(
                        attr.target_class,
                        attr.remote_attr.key,  # type: ignore[attr-defined]
                    )
                ]
    elif isinstance(cls, type) and not is_generic_alias(cls) and issubclass(cls, Model):
        # Check in the annotations directly (for sqlmodel.Relationship)
        hints = get_type_hints(cls)
        if name in hints:
            type_ = hints[name]
            type_origin = get_origin(type_)
            if isinstance(type_origin, type) and issubclass(type_origin, Mapped):
                return get_args(type_)[0]  # SQLAlchemy v2
            if isinstance(type_, ModelField):
                return type_.type_  # SQLAlchemy v1.4
            return type_
    elif is_union(cls):
        # Check in each arg of the annotation.
        return unionize(
            *(get_attribute_access_type(arg, name) for arg in get_args(cls))
        )
    elif isinstance(cls, type):
        # Bare class
        if sys.version_info >= (3, 10):
            exceptions = NameError
        else:
            exceptions = (NameError, TypeError)
        try:
            hints = get_type_hints(cls)
            if name in hints:
                return hints[name]
        except exceptions as e:
            console.warn(f"Failed to resolve ForwardRefs for {cls}.{name} due to {e}")
            pass
    return None  # Attribute is not accessible.


@lru_cache()
def get_base_class(cls: GenericType) -> Type | tuple[Type, ...]:
    """Get the base class of a class.

    Args:
        cls: The class.

    Returns:
        The base class of the class.

    Raises:
        TypeError: If a literal has multiple types.
    """
    if is_literal(cls):
        # only literals of the same type are supported.
        arg_type = type(get_args(cls)[0])
        if not all(type(arg) is arg_type for arg in get_args(cls)):
            raise TypeError("only literals of the same type are supported")
        return type(get_args(cls)[0])

    if is_union(cls):
<<<<<<< HEAD
        base_classes = []
        for arg in get_args(cls):
            sub_base_classes = get_base_class(arg)
            if isinstance(sub_base_classes, tuple):
                base_classes.extend(sub_base_classes)
            else:
                base_classes.append(sub_base_classes)
        return tuple(base_classes)
=======
        return tuple(get_base_class(arg) for arg in get_args(cls))  # pyright: ignore [reportReturnType]
>>>>>>> 8663dbcb

    return get_base_class(cls.__origin__) if is_generic_alias(cls) else cls


def _breakpoints_satisfies_typing(cls_check: GenericType, instance: Any) -> bool:
    """Check if the breakpoints instance satisfies the typing.

    Args:
        cls_check: The class to check against.
        instance: The instance to check.

    Returns:
        Whether the breakpoints instance satisfies the typing.
    """
    cls_check_base = get_base_class(cls_check)

    if cls_check_base == Breakpoints:
        _, expected_type = get_args(cls_check)
        if is_literal(expected_type):
            for value in instance.values():
                if not isinstance(value, str) or value not in get_args(expected_type):
                    return False
        return True
    elif isinstance(cls_check_base, tuple):
        # union type, so check all types
        return any(
            _breakpoints_satisfies_typing(type_to_check, instance)
            for type_to_check in get_args(cls_check)
        )
    elif cls_check_base == reflex.vars.Var and "__args__" in cls_check.__dict__:
        return _breakpoints_satisfies_typing(get_args(cls_check)[0], instance)

    return False


def _issubclass(cls: GenericType, cls_check: GenericType, instance: Any = None) -> bool:
    """Check if a class is a subclass of another class.

    Args:
        cls: The class to check.
        cls_check: The class to check against.
        instance: An instance of cls to aid in checking generics.

    Returns:
        Whether the class is a subclass of the other class.

    Raises:
        TypeError: If the base class is not valid for issubclass.
    """
    # Special check for Any.
    if cls_check == Any:
        return True
    if cls in [Any, Callable, None]:
        return False

    # Get the base classes.
    cls_base = get_base_class(cls)
    cls_check_base = get_base_class(cls_check)

    # The class we're checking should not be a union.
    if isinstance(cls_base, tuple):
        return False

    # Check that fields of breakpoints match the expected values.
    if isinstance(instance, Breakpoints):
        return _breakpoints_satisfies_typing(cls_check, instance)

    if isinstance(cls_check_base, tuple):
        cls_check_base = tuple(
            cls_check_one if not is_typeddict(cls_check_one) else dict
            for cls_check_one in cls_check_base
        )
    if is_typeddict(cls_check_base):
        cls_check_base = dict

    # Check if the types match.
    try:
        return cls_check_base == Any or issubclass(cls_base, cls_check_base)
    except TypeError as te:
        # These errors typically arise from bad annotations and are hard to
        # debug without knowing the type that we tried to compare.
        raise TypeError(f"Invalid type for issubclass: {cls_base}") from te


def does_obj_satisfy_typed_dict(obj: Any, cls: GenericType) -> bool:
    """Check if an object satisfies a typed dict.

    Args:
        obj: The object to check.
        cls: The typed dict to check against.

    Returns:
        Whether the object satisfies the typed dict.
    """
    if not isinstance(obj, Mapping):
        return False

    key_names_to_values = get_type_hints(cls)
    required_keys: FrozenSet[str] = getattr(cls, "__required_keys__", frozenset())

    if not all(
        isinstance(key, str)
        and key in key_names_to_values
        and _isinstance(value, key_names_to_values[key])
        for key, value in obj.items()
    ):
        return False

    # TODO in 3.14: Implement https://peps.python.org/pep-0728/ if it's approved

    # required keys are all present
    return required_keys.issubset(required_keys)


def _isinstance(obj: Any, cls: GenericType, nested: bool = False) -> bool:
    """Check if an object is an instance of a class.

    Args:
        obj: The object to check.
        cls: The class to check against.
        nested: Whether the check is nested.

    Returns:
        Whether the object is an instance of the class.
    """
    if cls is Any:
        return True

    if cls is None or cls is type(None):
        return obj is None

    if is_literal(cls):
        return obj in get_args(cls)

    if is_union(cls):
        return any(_isinstance(obj, arg) for arg in get_args(cls))

    origin = get_origin(cls)

    if origin is None:
        # cls is a typed dict
        if is_typeddict(cls):
            if nested:
                return does_obj_satisfy_typed_dict(obj, cls)
            return isinstance(obj, dict)

        # cls is a float
        if cls is float:
            return isinstance(obj, (float, int))

        # cls is a simple class
        return isinstance(obj, cls)

    args = get_args(cls)

    if not args:
        # cls is a simple generic class
        return isinstance(obj, origin)

    if nested and args:
        if origin is list:
            return isinstance(obj, list) and all(
                _isinstance(item, args[0]) for item in obj
            )
        if origin is tuple:
            if args[-1] is Ellipsis:
                return isinstance(obj, tuple) and all(
                    _isinstance(item, args[0]) for item in obj
                )
            return (
                isinstance(obj, tuple)
                and len(obj) == len(args)
                and all(
                    _isinstance(item, arg) for item, arg in zip(obj, args, strict=True)
                )
            )
        if origin in (dict, Breakpoints):
            return isinstance(obj, dict) and all(
                _isinstance(key, args[0]) and _isinstance(value, args[1])
                for key, value in obj.items()
            )
        if origin is set:
            return isinstance(obj, set) and all(
                _isinstance(item, args[0]) for item in obj
            )

    if args:
        from reflex.vars import Field

        if origin is Field:
            return _isinstance(obj, args[0])

    return isinstance(obj, get_base_class(cls))


def is_dataframe(value: Type) -> bool:
    """Check if the given value is a dataframe.

    Args:
        value: The value to check.

    Returns:
        Whether the value is a dataframe.
    """
    if is_generic_alias(value) or value == Any:
        return False
    return value.__name__ == "DataFrame"


def is_valid_var_type(type_: Type) -> bool:
    """Check if the given type is a valid prop type.

    Args:
        type_: The type to check.

    Returns:
        Whether the type is a valid prop type.
    """
    from reflex.utils import serializers

    if is_union(type_):
        return all((is_valid_var_type(arg) for arg in get_args(type_)))
    return (
        _issubclass(type_, StateVar)
        or serializers.has_serializer(type_)
        or dataclasses.is_dataclass(type_)
    )


def is_backend_base_variable(name: str, cls: Type) -> bool:
    """Check if this variable name correspond to a backend variable.

    Args:
        name: The name of the variable to check
        cls: The class of the variable to check

    Returns:
        bool: The result of the check
    """
    if name in RESERVED_BACKEND_VAR_NAMES:
        return False

    if not name.startswith("_"):
        return False

    if name.startswith("__"):
        return False

    if name.startswith(f"_{cls.__name__}__"):
        return False

    # Extract the namespace of the original module if defined (dynamic substates).
    if callable(getattr(cls, "_get_type_hints", None)):
        hints = cls._get_type_hints()
    else:
        hints = get_type_hints(cls)
    if name in hints:
        hint = get_origin(hints[name])
        if hint == ClassVar:
            return False

    if name in cls.inherited_backend_vars:
        return False

    from reflex.vars.base import is_computed_var

    if name in cls.__dict__:
        value = cls.__dict__[name]
        if type(value) is classmethod:
            return False
        if callable(value):
            return False

        if isinstance(
            value,
            (
                types.FunctionType,
                property,
                cached_property,
            ),
        ) or is_computed_var(value):
            return False

    return True


def check_type_in_allowed_types(value_type: Type, allowed_types: Iterable) -> bool:
    """Check that a value type is found in a list of allowed types.

    Args:
        value_type: Type of value.
        allowed_types: Iterable of allowed types.

    Returns:
        If the type is found in the allowed types.
    """
    return get_base_class(value_type) in allowed_types


def check_prop_in_allowed_types(prop: Any, allowed_types: Iterable) -> bool:
    """Check that a prop value is in a list of allowed types.
    Does the check in a way that works regardless if it's a raw value or a state Var.

    Args:
        prop: The prop to check.
        allowed_types: The list of allowed types.

    Returns:
        If the prop type match one of the allowed_types.
    """
    from reflex.vars import Var

    type_ = prop._var_type if _isinstance(prop, Var) else type(prop)
    return type_ in allowed_types


def is_encoded_fstring(value: Any) -> bool:
    """Check if a value is an encoded Var f-string.

    Args:
        value: The value string to check.

    Returns:
        Whether the value is an f-string
    """
    return isinstance(value, str) and constants.REFLEX_VAR_OPENING_TAG in value


def validate_literal(key: str, value: Any, expected_type: Type, comp_name: str):
    """Check that a value is a valid literal.

    Args:
        key: The prop name.
        value: The prop value to validate.
        expected_type: The expected type(literal type).
        comp_name: Name of the component.

    Raises:
        ValueError: When the value is not a valid literal.
    """
    from reflex.vars import Var

    if (
        is_literal(expected_type)
        and not isinstance(value, Var)  # validating vars is not supported yet.
        and not is_encoded_fstring(value)  # f-strings are not supported.
        and value not in expected_type.__args__
    ):
        allowed_values = expected_type.__args__
        if value not in allowed_values:
            allowed_value_str = ",".join(
                [str(v) if not isinstance(v, str) else f"'{v}'" for v in allowed_values]
            )
            value_str = f"'{value}'" if isinstance(value, str) else value
            raise ValueError(
                f"prop value for {key!s} of the `{comp_name}` component should be one of the following: {allowed_value_str}. Got {value_str} instead"
            )


def validate_parameter_literals(func: Callable):
    """Decorator to check that the arguments passed to a function
    correspond to the correct function parameter if it (the parameter)
    is a literal type.

    Args:
        func: The function to validate.

    Returns:
        The wrapper function.
    """

    @wraps(func)
    def wrapper(*args, **kwargs):
        func_params = list(inspect.signature(func).parameters.items())
        annotations = {param[0]: param[1].annotation for param in func_params}

        # validate args
        for param, arg in zip(annotations, args, strict=False):
            if annotations[param] is inspect.Parameter.empty:
                continue
            validate_literal(param, arg, annotations[param], func.__name__)

        # validate kwargs.
        for key, value in kwargs.items():
            annotation = annotations.get(key)
            if not annotation or annotation is inspect.Parameter.empty:
                continue
            validate_literal(key, value, annotation, func.__name__)
        return func(*args, **kwargs)

    return wrapper


# Store this here for performance.
StateBases = get_base_class(StateVar)
StateIterBases = get_base_class(StateIterVar)


def safe_issubclass(cls: Any, class_or_tuple: Any, /) -> bool:
    """Check if a class is a subclass of another class or a tuple of classes.

    Args:
        cls: The class to check.
        class_or_tuple: The class or tuple of classes to check against.

    Returns:
        Whether the class is a subclass of the other class or tuple of classes.
    """
    if cls is class_or_tuple or (
        isinstance(class_or_tuple, tuple) and cls in class_or_tuple
    ):
        return True
    try:
        return issubclass(cls, class_or_tuple)
    except TypeError:
        return False


def typehint_issubclass(possible_subclass: Any, possible_superclass: Any) -> bool:
    """Check if a type hint is a subclass of another type hint.

    Args:
        possible_subclass: The type hint to check.
        possible_superclass: The type hint to check against.

    Returns:
        Whether the type hint is a subclass of the other type hint.
    """
    if isinstance(possible_subclass, Sequence) and isinstance(
        possible_superclass, Sequence
    ):
        return all(
            typehint_issubclass(subclass, superclass)
            for subclass, superclass in zip(possible_subclass, possible_superclass)
        )
    if possible_subclass is possible_superclass:
        return True
    if possible_superclass is Any:
        return True
    if possible_subclass is Any:
        return False
    if isinstance(
        possible_subclass, (TypeVar, typing_extensions.TypeVar)
    ) or isinstance(possible_superclass, (TypeVar, typing_extensions.TypeVar)):
        return True

    provided_type_origin = get_origin(possible_subclass)
    accepted_type_origin = get_origin(possible_superclass)

    if provided_type_origin is None and accepted_type_origin is None:
        # In this case, we are dealing with a non-generic type, so we can use issubclass
        return safe_issubclass(possible_subclass, possible_superclass)

    # Remove this check when Python 3.10 is the minimum supported version
    if hasattr(types, "UnionType"):
        provided_type_origin = (
            Union if provided_type_origin is types.UnionType else provided_type_origin
        )
        accepted_type_origin = (
            Union if accepted_type_origin is types.UnionType else accepted_type_origin
        )

    # Get type arguments (e.g., [float, int] for Dict[float, int])
    provided_args = get_args(possible_subclass)
    accepted_args = get_args(possible_superclass)

    if provided_type_origin is Union:
        return all(
            typehint_issubclass(provided_arg, possible_superclass)
            for provided_arg in provided_args
        )

    if accepted_type_origin is Union:
        return any(
            typehint_issubclass(possible_subclass, accepted_arg)
            for accepted_arg in accepted_args
        )

    # Check specifically for Sequence and Iterable
    if (accepted_type_origin or possible_superclass) in (
        Sequence,
        abc.Sequence,
        Iterable,
        abc.Iterable,
    ):
        iterable_type = accepted_args[0] if accepted_args else Any

        if provided_type_origin is None:
            if not safe_issubclass(
                possible_subclass, (accepted_type_origin or possible_superclass)
            ):
                return False

            if safe_issubclass(possible_subclass, str) and not isinstance(
                iterable_type, TypeVar
            ):
                return typehint_issubclass(str, iterable_type)
            return True

        if not safe_issubclass(
            provided_type_origin, (accepted_type_origin or possible_superclass)
        ):
            return False

        if not isinstance(iterable_type, (TypeVar, typing_extensions.TypeVar)):
            if provided_type_origin in (list, tuple, set):
                # Ensure all specific types are compatible with accepted types
                return all(
                    typehint_issubclass(provided_arg, iterable_type)
                    for provided_arg in provided_args
                    if provided_arg is not ...  # Ellipsis in Tuples
                )
            if possible_subclass is dict:
                # Ensure all specific types are compatible with accepted types
                return all(
                    typehint_issubclass(provided_arg, iterable_type)
                    for provided_arg in provided_args[:1]
                )
        return True

    # Check if the origin of both types is the same (e.g., list for List[int])
    if not safe_issubclass(
        provided_type_origin or possible_subclass,
        accepted_type_origin or possible_superclass,
    ):
        return False

    # Ensure all specific types are compatible with accepted types
    # Note this is not necessarily correct, as it doesn't check against contravariance and covariance
    # It also ignores when the length of the arguments is different
    return all(
        typehint_issubclass(provided_arg, accepted_arg)
<<<<<<< HEAD
        for provided_arg, accepted_arg in zip(provided_args, accepted_args)
        if accepted_arg is not Any and not isinstance(accepted_arg, TypeVar)
    )


def safe_typehint_issubclass(possible_subclass: Any, possible_superclass: Any) -> bool:
    """Check if a type hint is a subclass of another type hint.

    Args:
        possible_subclass: The type hint to check.
        possible_superclass: The type hint to check against.

    Returns:
        Whether the type hint is a subclass of the other type hint.
    """
    try:
        return typehint_issubclass(possible_subclass, possible_superclass)
    except Exception:
        return False
=======
        for provided_arg, accepted_arg in zip(
            provided_args, accepted_args, strict=False
        )
        if accepted_arg is not Any
    )
>>>>>>> 8663dbcb
<|MERGE_RESOLUTION|>--- conflicted
+++ resolved
@@ -439,7 +439,6 @@
         return type(get_args(cls)[0])
 
     if is_union(cls):
-<<<<<<< HEAD
         base_classes = []
         for arg in get_args(cls):
             sub_base_classes = get_base_class(arg)
@@ -448,9 +447,6 @@
             else:
                 base_classes.append(sub_base_classes)
         return tuple(base_classes)
-=======
-        return tuple(get_base_class(arg) for arg in get_args(cls))  # pyright: ignore [reportReturnType]
->>>>>>> 8663dbcb
 
     return get_base_class(cls.__origin__) if is_generic_alias(cls) else cls
 
@@ -983,8 +979,9 @@
     # It also ignores when the length of the arguments is different
     return all(
         typehint_issubclass(provided_arg, accepted_arg)
-<<<<<<< HEAD
-        for provided_arg, accepted_arg in zip(provided_args, accepted_args)
+        for provided_arg, accepted_arg in zip(
+            provided_args, accepted_args, strict=False
+        )
         if accepted_arg is not Any and not isinstance(accepted_arg, TypeVar)
     )
 
@@ -1002,11 +999,4 @@
     try:
         return typehint_issubclass(possible_subclass, possible_superclass)
     except Exception:
-        return False
-=======
-        for provided_arg, accepted_arg in zip(
-            provided_args, accepted_args, strict=False
-        )
-        if accepted_arg is not Any
-    )
->>>>>>> 8663dbcb
+        return False