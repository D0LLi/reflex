"""Formatting operations."""

from __future__ import annotations

import inspect
import json
import re
from typing import TYPE_CHECKING, Any, Optional, Union

from reflex import constants
from reflex.constants.state import FRONTEND_EVENT_STATE
from reflex.utils import exceptions

if TYPE_CHECKING:
    from reflex.components.component import ComponentStyle
    from reflex.event import ArgsSpec, EventChain, EventHandler, EventSpec, EventType

WRAP_MAP = {
    "{": "}",
    "(": ")",
    "[": "]",
    "<": ">",
    '"': '"',
    "'": "'",
    "`": "`",
}


def get_close_char(open: str, close: str | None = None) -> str:
    """Check if the given character is a valid brace.

    Args:
        open: The open character.
        close: The close character if provided.

    Returns:
        The close character.

    Raises:
        ValueError: If the open character is not a valid brace.
    """
    if close is not None:
        return close
    if open not in WRAP_MAP:
        raise ValueError(f"Invalid wrap open: {open}, must be one of {WRAP_MAP.keys()}")
    return WRAP_MAP[open]


def is_wrapped(text: str, open: str, close: str | None = None) -> bool:
    """Check if the given text is wrapped in the given open and close characters.

    "(a) + (b)" --> False
    "((abc))"   --> True
    "(abc)"     --> True

    Args:
        text: The text to check.
        open: The open character.
        close: The close character.

    Returns:
        Whether the text is wrapped.
    """
    close = get_close_char(open, close)
    if not (text.startswith(open) and text.endswith(close)):
        return False

    depth = 0
    for ch in text[:-1]:
        if ch == open:
            depth += 1
        if ch == close:
            depth -= 1
        if depth == 0:  # it shouldn't close before the end
            return False
    return True


def wrap(
    text: str,
    open: str,
    close: str | None = None,
    check_first: bool = True,
    num: int = 1,
) -> str:
    """Wrap the given text in the given open and close characters.

    Args:
        text: The text to wrap.
        open: The open character.
        close: The close character.
        check_first: Whether to check if the text is already wrapped.
        num: The number of times to wrap the text.

    Returns:
        The wrapped text.
    """
    close = get_close_char(open, close)

    # If desired, check if the text is already wrapped in braces.
    if check_first and is_wrapped(text=text, open=open, close=close):
        return text

    # Wrap the text in braces.
    return f"{open * num}{text}{close * num}"


def to_snake_case(text: str) -> str:
    """Convert a string to snake case.

    The words in the text are converted to lowercase and
    separated by underscores.

    Args:
        text: The string to convert.

    Returns:
        The snake case string.
    """
    s1 = re.sub("(.)([A-Z][a-z]+)", r"\1_\2", text)
    return re.sub("([a-z0-9])([A-Z])", r"\1_\2", s1).lower().replace("-", "_")


def to_camel_case(text: str, allow_hyphens: bool = False) -> str:
    """Convert a string to camel case.

    The first word in the text is converted to lowercase and
    the rest of the words are converted to title case, removing underscores.

    Args:
        text: The string to convert.
        allow_hyphens: Whether to allow hyphens in the string.

    Returns:
        The camel case string.
    """
    char = "_" if allow_hyphens else "-_"
    words = re.split(f"[{char}]", text.lstrip(char))
    leading_underscores_or_hyphens = "".join(re.findall(rf"^[{char}]+", text))
    # Capitalize the first letter of each word except the first one
    converted_word = words[0] + "".join(x.capitalize() for x in words[1:])
    return leading_underscores_or_hyphens + converted_word


def to_title_case(text: str, sep: str = "") -> str:
    """Convert a string from snake case to title case.

    Args:
        text: The string to convert.
        sep: The separator to use to join the words.

    Returns:
        The title case string.
    """
    return sep.join(word.title() for word in text.split("_"))


def to_kebab_case(text: str) -> str:
    """Convert a string to kebab case.

    The words in the text are converted to lowercase and
    separated by hyphens.

    Args:
        text: The string to convert.

    Returns:
        The title case string.
    """
    return to_snake_case(text).replace("_", "-")


def make_default_page_title(app_name: str, route: str) -> str:
    """Make a default page title from a route.

    Args:
        app_name: The name of the app owning the page.
        route: The route to make the title from.

    Returns:
        The default page title.
    """
    route_parts = [
        part
        for part in route.split("/")
        if part and not (part.startswith("[") and part.endswith("]"))
    ]

    title = constants.DefaultPage.TITLE.format(
        app_name, route_parts[-1] if route_parts else constants.PageNames.INDEX_ROUTE
    )
    return to_title_case(title)


<<<<<<< HEAD
def format_route(route: str, format_case=True) -> str:
=======
def _escape_js_string(string: str) -> str:
    """Escape the string for use as a JS string literal.

    Args:
        string: The string to escape.

    Returns:
        The escaped string.
    """

    # TODO: we may need to re-vist this logic after new Var API is implemented.
    def escape_outside_segments(segment: str):
        """Escape backticks in segments outside of `${}`.

        Args:
            segment: The part of the string to escape.

        Returns:
            The escaped or unescaped segment.
        """
        if segment.startswith("${") and segment.endswith("}"):
            # Return the `${}` segment unchanged
            return segment
        else:
            # Escape backticks in the segment
            segment = segment.replace(r"\`", "`")
            segment = segment.replace("`", r"\`")
            return segment

    # Split the string into parts, keeping the `${}` segments
    parts = re.split(r"(\$\{.*?\})", string)
    escaped_parts = [escape_outside_segments(part) for part in parts]
    escaped_string = "".join(escaped_parts)
    return escaped_string


def _wrap_js_string(string: str) -> str:
    """Wrap string so it looks like {`string`}.

    Args:
        string: The string to wrap.

    Returns:
        The wrapped string.
    """
    string = wrap(string, "`")
    string = wrap(string, "{")
    return string


def format_string(string: str) -> str:
    """Format the given string as a JS string literal..

    Args:
        string: The string to format.

    Returns:
        The formatted string.
    """
    return _wrap_js_string(_escape_js_string(string))


def format_var(var: Var) -> str:
    """Format the given Var as a javascript value.

    Args:
        var: The Var to format.

    Returns:
        The formatted Var.
    """
    return str(var)


def format_route(route: str, format_case: bool = True) -> str:
>>>>>>> 8663dbcb
    """Format the given route.

    Args:
        route: The route to format.
        format_case: whether to format case to kebab case.

    Returns:
        The formatted route.
    """
    route = route.strip("/")
    # Strip the route and format casing.
    if format_case:
        route = to_kebab_case(route)

    # If the route is empty, return the index route.
    if route == "":
        return constants.PageNames.INDEX_ROUTE

    return route


def format_prop(
    prop: Union[Var, EventChain, ComponentStyle, str],
) -> Union[int, float, str]:
    """Format a prop.

    Args:
        prop: The prop to format.

    Returns:
        The formatted prop to display within a tag.

    Raises:
        exceptions.InvalidStylePropError: If the style prop value is not a valid type.
        TypeError: If the prop is not valid.
        ValueError: If the prop is not a string.
    """
    # import here to avoid circular import.
    from reflex.event import EventChain
    from reflex.utils import serializers
    from reflex.vars import Var

    try:
        # Handle var props.
        if isinstance(prop, Var):
            return str(prop)

        # Handle event props.
        if isinstance(prop, EventChain):
            return str(Var.create(prop))

        # Handle other types.
        elif isinstance(prop, str):
            if is_wrapped(prop, "{"):
                return prop
            return json_dumps(prop)

        # For dictionaries, convert any properties to strings.
        elif isinstance(prop, dict):
            prop = serializers.serialize_dict(prop)  # pyright: ignore [reportAttributeAccessIssue]

        else:
            # Dump the prop as JSON.
            prop = json_dumps(prop)
    except exceptions.InvalidStylePropError:
        raise
    except TypeError as e:
        raise TypeError(f"Could not format prop: {prop} of type {type(prop)}") from e

    # Wrap the variable in braces.
    if not isinstance(prop, str):
        raise ValueError(f"Invalid prop: {prop}. Expected a string.")
    return wrap(prop, "{", check_first=False)


def format_props(*single_props, **key_value_props) -> list[str]:
    """Format the tag's props.

    Args:
        single_props: Props that are not key-value pairs.
        key_value_props: Props that are key-value pairs.

    Returns:
        The formatted props list.
    """
    # Format all the props.
    from reflex.vars.base import LiteralVar, Var

    return [
        (
            f"{name}={{{format_prop(prop if isinstance(prop, Var) else LiteralVar.create(prop))}}}"
        )
        for name, prop in sorted(key_value_props.items())
        if prop is not None
    ] + [(f"{LiteralVar.create(prop)!s}") for prop in single_props]


def get_event_handler_parts(handler: EventHandler) -> tuple[str, str]:
    """Get the state and function name of an event handler.

    Args:
        handler: The event handler to get the parts of.

    Returns:
        The state and function name.
    """
    # Get the class that defines the event handler.
    parts = handler.fn.__qualname__.split(".")

    # Get the state full name
    state_full_name = handler.state_full_name

    # If there's no enclosing class, just return the function name.
    if not state_full_name:
        return ("", parts[-1])

    # Get the function name
    name = parts[-1]

    from reflex.state import State

    if state_full_name == FRONTEND_EVENT_STATE and name not in State.__dict__:
        return ("", to_snake_case(handler.fn.__qualname__))

    return (state_full_name, name)


def format_event_handler(handler: EventHandler) -> str:
    """Format an event handler.

    Args:
        handler: The event handler to format.

    Returns:
        The formatted function.
    """
    state, name = get_event_handler_parts(handler)
    if state == "":
        return name
    return f"{state}.{name}"


def format_event(event_spec: EventSpec) -> str:
    """Format an event.

    Args:
        event_spec: The event to format.

    Returns:
        The compiled event.
    """
    args = ",".join(
        [
            ":".join(
                (
                    name._js_expr,
                    (
                        wrap(
                            json.dumps(val._js_expr).strip('"').replace("`", "\\`"),
                            "`",
                        )
                        if val._var_is_string
                        else str(val)
                    ),
                )
            )
            for name, val in event_spec.args
        ]
    )
    event_args = [
        wrap(format_event_handler(event_spec.handler), '"'),
    ]
    event_args.append(wrap(args, "{"))

    if event_spec.client_handler_name:
        event_args.append(wrap(event_spec.client_handler_name, '"'))
    return f"Event({', '.join(event_args)})"


if TYPE_CHECKING:
    from reflex.vars import Var


def format_queue_events(
    events: EventType | None = None,
    args_spec: Optional[ArgsSpec] = None,
) -> Var[EventChain]:
    """Format a list of event handler / event spec as a javascript callback.

    The resulting code can be passed to interfaces that expect a callback
    function and when triggered it will directly call queueEvents.

    It is intended to be executed in the rx.call_script context, where some
    existing API needs a callback to trigger a backend event handler.

    Args:
        events: The events to queue.
        args_spec: The argument spec for the callback.

    Returns:
        The compiled javascript callback to queue the given events on the frontend.

    Raises:
        ValueError: If a lambda function is given which returns a Var.
    """
    from reflex.event import (
        EventChain,
        EventHandler,
        EventSpec,
        call_event_fn,
        call_event_handler,
    )
    from reflex.vars import FunctionVar, Var

    if not events:
        return Var("(() => null)").to(FunctionVar, EventChain)

    # If no spec is provided, the function will take no arguments.
    def _default_args_spec():
        return []

    # Construct the arguments that the function accepts.
    sig = inspect.signature(args_spec or _default_args_spec)
    if sig.parameters:
        arg_def = ",".join(f"_{p}" for p in sig.parameters)
        arg_def = f"({arg_def})"
    else:
        arg_def = "()"

    payloads = []
    if not isinstance(events, list):
        events = [events]

    # Process each event/spec/lambda (similar to Component._create_event_chain).
    for spec in events:
        specs: list[EventSpec] = []
        if isinstance(spec, (EventHandler, EventSpec)):
            specs = [call_event_handler(spec, args_spec or _default_args_spec)]
        elif isinstance(spec, type(lambda: None)):
            specs = call_event_fn(spec, args_spec or _default_args_spec)  # pyright: ignore [reportAssignmentType, reportArgumentType]
            if isinstance(specs, Var):
                raise ValueError(
                    f"Invalid event spec: {specs}. Expected a list of EventSpecs."
                )
        payloads.extend(format_event(s) for s in specs)

    # Return the final code snippet, expecting queueEvents, processEvent, and socket to be in scope.
    # Typically this snippet will _only_ run from within an rx.call_script eval context.
    return Var(
        f"{arg_def} => {{queueEvents([{','.join(payloads)}], {constants.CompileVars.SOCKET}); "
        f"processEvent({constants.CompileVars.SOCKET})}}",
    ).to(FunctionVar, EventChain)


def format_query_params(router_data: dict[str, Any]) -> dict[str, str]:
    """Convert back query params name to python-friendly case.

    Args:
        router_data: the router_data dict containing the query params

    Returns:
        The reformatted query params
    """
    params = router_data[constants.RouteVar.QUERY]
    return {k.replace("-", "_"): v for k, v in params.items()}


def format_state_name(state_name: str) -> str:
    """Format a state name, replacing dots with double underscore.

    This allows individual substates to be accessed independently as javascript vars
    without using dot notation.

    Args:
        state_name: The state name to format.

    Returns:
        The formatted state name.
    """
    return state_name.replace(".", "__")


def format_ref(ref: str) -> str:
    """Format a ref.

    Args:
        ref: The ref to format.

    Returns:
        The formatted ref.
    """
    # Replace all non-word characters with underscores.
    clean_ref = re.sub(r"[^\w]+", "_", ref)
    return f"ref_{clean_ref}"


def format_library_name(library_fullname: str):
    """Format the name of a library.

    Args:
        library_fullname: The fullname of the library.

    Returns:
        The name without the @version if it was part of the name
    """
    if library_fullname.startswith("https://"):
        return library_fullname
    lib, at, version = library_fullname.rpartition("@")
    if not lib:
        lib = at + version

    return lib


def json_dumps(obj: Any, **kwargs) -> str:
    """Takes an object and returns a jsonified string.

    Args:
        obj: The object to be serialized.
        kwargs: Additional keyword arguments to pass to json.dumps.

    Returns:
        A string
    """
    from reflex.utils import serializers

    kwargs.setdefault("ensure_ascii", False)
    kwargs.setdefault("default", serializers.serialize)

    return json.dumps(obj, **kwargs)


def collect_form_dict_names(form_dict: dict[str, Any]) -> dict[str, Any]:
    """Collapse keys with consecutive suffixes into a single list value.

    Separators dash and underscore are removed, unless this would overwrite an existing key.

    Args:
        form_dict: The dict to collapse.

    Returns:
        The collapsed dict.
    """
    ending_digit_regex = re.compile(r"^(.*?)[_-]?(\d+)$")
    collapsed = {}
    for k in sorted(form_dict):
        m = ending_digit_regex.match(k)
        if m:
            collapsed.setdefault(m.group(1), []).append(form_dict[k])
    # collapsing never overwrites valid data from the form_dict
    collapsed.update(form_dict)
    return collapsed


def format_array_ref(refs: str, idx: Var | None) -> str:
    """Format a ref accessed by array.

    Args:
        refs : The ref array to access.
        idx : The index of the ref in the array.

    Returns:
        The formatted ref.
    """
    clean_ref = re.sub(r"[^\w]+", "_", refs)
    if idx is not None:
        return f"refs_{clean_ref}[{idx!s}]"
    return f"refs_{clean_ref}"


def format_data_editor_column(col: str | dict):
    """Format a given column into the proper format.

    Args:
        col: The column.

    Raises:
        ValueError: invalid type provided for column.

    Returns:
        The formatted column.
    """
    from reflex.vars import Var

    if isinstance(col, str):
        return {"title": col, "id": col.lower(), "type": "str"}

    if isinstance(col, (dict,)):
        if "id" not in col:
            col["id"] = col["title"].lower()
        if "type" not in col:
            col["type"] = "str"
        if "overlayIcon" not in col:
            col["overlayIcon"] = None
        return col

    if isinstance(col, Var):
        return col

    raise ValueError(
        f"unexpected type ({(type(col).__name__)}: {col}) for column header in data_editor"
    )


def format_data_editor_cell(cell: Any):
    """Format a given data into a renderable cell for data_editor.

    Args:
        cell: The data to format.

    Returns:
        The formatted cell.
    """
    from reflex.vars.base import Var

    return {
        "kind": Var(_js_expr="GridCellKind.Text"),
        "data": cell,
    }<|MERGE_RESOLUTION|>--- conflicted
+++ resolved
@@ -192,85 +192,7 @@
     return to_title_case(title)
 
 
-<<<<<<< HEAD
-def format_route(route: str, format_case=True) -> str:
-=======
-def _escape_js_string(string: str) -> str:
-    """Escape the string for use as a JS string literal.
-
-    Args:
-        string: The string to escape.
-
-    Returns:
-        The escaped string.
-    """
-
-    # TODO: we may need to re-vist this logic after new Var API is implemented.
-    def escape_outside_segments(segment: str):
-        """Escape backticks in segments outside of `${}`.
-
-        Args:
-            segment: The part of the string to escape.
-
-        Returns:
-            The escaped or unescaped segment.
-        """
-        if segment.startswith("${") and segment.endswith("}"):
-            # Return the `${}` segment unchanged
-            return segment
-        else:
-            # Escape backticks in the segment
-            segment = segment.replace(r"\`", "`")
-            segment = segment.replace("`", r"\`")
-            return segment
-
-    # Split the string into parts, keeping the `${}` segments
-    parts = re.split(r"(\$\{.*?\})", string)
-    escaped_parts = [escape_outside_segments(part) for part in parts]
-    escaped_string = "".join(escaped_parts)
-    return escaped_string
-
-
-def _wrap_js_string(string: str) -> str:
-    """Wrap string so it looks like {`string`}.
-
-    Args:
-        string: The string to wrap.
-
-    Returns:
-        The wrapped string.
-    """
-    string = wrap(string, "`")
-    string = wrap(string, "{")
-    return string
-
-
-def format_string(string: str) -> str:
-    """Format the given string as a JS string literal..
-
-    Args:
-        string: The string to format.
-
-    Returns:
-        The formatted string.
-    """
-    return _wrap_js_string(_escape_js_string(string))
-
-
-def format_var(var: Var) -> str:
-    """Format the given Var as a javascript value.
-
-    Args:
-        var: The Var to format.
-
-    Returns:
-        The formatted Var.
-    """
-    return str(var)
-
-
 def format_route(route: str, format_case: bool = True) -> str:
->>>>>>> 8663dbcb
     """Format the given route.
 
     Args:
