--- conflicted
+++ resolved
@@ -92,16 +92,7 @@
     code_uses_state_contexts,
 )
 from reflex.utils import codespaces, console, exceptions, format, prerequisites, types
-<<<<<<< HEAD
-from reflex.utils.exec import (
-    is_backend_only,
-    is_prod_mode,
-    is_testing_env,
-    should_skip_compile,
-)
-=======
 from reflex.utils.exec import is_prod_mode, is_testing_env
->>>>>>> 2ee2d520
 from reflex.utils.imports import ImportVar
 
 if TYPE_CHECKING:
@@ -339,7 +330,7 @@
             self.register_lifespan_task(windows_hot_reload_lifespan_hack)
 
         # Enable proxying to frontend server.
-        if not is_backend_only():
+        if not environment.REFLEX_BACKEND_ONLY.get():
             from reflex.proxy import proxy_middleware
 
             self.register_lifespan_task(proxy_middleware)
