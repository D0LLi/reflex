"""Define event classes to connect the frontend and backend."""

from __future__ import annotations

import dataclasses
import inspect
import types
import urllib.parse
from base64 import b64encode
from functools import partial
from typing import (
    TYPE_CHECKING,
    Any,
    Callable,
    Dict,
    Generic,
    List,
    Optional,
    Sequence,
    Tuple,
    Type,
    Union,
    get_type_hints,
    overload,
)

from typing_extensions import (
    Concatenate,
    ParamSpec,
    Protocol,
    TypeAliasType,
    TypedDict,
    TypeVar,
    TypeVarTuple,
    Unpack,
    get_args,
    get_origin,
)

from reflex import constants
from reflex.constants.compiler import CompileVars, Hooks, Imports
from reflex.constants.state import FRONTEND_EVENT_STATE
from reflex.utils import console, format
from reflex.utils.exceptions import (
    EventFnArgMismatchError,
    EventHandlerArgTypeMismatchError,
    MissingAnnotationError,
)
from reflex.utils.types import ArgsSpec, GenericType, typehint_issubclass
from reflex.vars import VarData
from reflex.vars.base import LiteralVar, Var
from reflex.vars.function import (
    ArgsFunctionOperation,
    ArgsFunctionOperationBuilder,
    BuilderFunctionVar,
    FunctionArgs,
    FunctionStringVar,
    FunctionVar,
    VarOperationCall,
)
from reflex.vars.object import ObjectVar

try:
    from typing import Annotated
except ImportError:
    from typing_extensions import Annotated


@dataclasses.dataclass(
    init=True,
    frozen=True,
)
class Event:
    """An event that describes any state change in the app."""

    # The token to specify the client that the event is for.
    token: str

    # The event name.
    name: str

    # The routing data where event occurred
    router_data: Dict[str, Any] = dataclasses.field(default_factory=dict)

    # The event payload.
    payload: Dict[str, Any] = dataclasses.field(default_factory=dict)

    @property
    def substate_token(self) -> str:
        """Get the substate token for the event.

        Returns:
            The substate token.
        """
        substate = self.name.rpartition(".")[0]
        return f"{self.token}_{substate}"


_EVENT_FIELDS: set[str] = {f.name for f in dataclasses.fields(Event)}

BACKGROUND_TASK_MARKER = "_reflex_background_task"


@dataclasses.dataclass(
    init=True,
    frozen=True,
)
class EventActionsMixin:
    """Mixin for DOM event actions."""

    # Whether to `preventDefault` or `stopPropagation` on the event.
    event_actions: Dict[str, Union[bool, int]] = dataclasses.field(default_factory=dict)

    @property
    def stop_propagation(self):
        """Stop the event from bubbling up the DOM tree.

        Returns:
            New EventHandler-like with stopPropagation set to True.
        """
        return dataclasses.replace(
            self,
            event_actions={"stopPropagation": True, **self.event_actions},
        )

    @property
    def prevent_default(self):
        """Prevent the default behavior of the event.

        Returns:
            New EventHandler-like with preventDefault set to True.
        """
        return dataclasses.replace(
            self,
            event_actions={"preventDefault": True, **self.event_actions},
        )

    def throttle(self, limit_ms: int):
        """Throttle the event handler.

        Args:
            limit_ms: The time in milliseconds to throttle the event handler.

        Returns:
            New EventHandler-like with throttle set to limit_ms.
        """
        return dataclasses.replace(
            self,
            event_actions={"throttle": limit_ms, **self.event_actions},
        )

    def debounce(self, delay_ms: int):
        """Debounce the event handler.

        Args:
            delay_ms: The time in milliseconds to debounce the event handler.

        Returns:
            New EventHandler-like with debounce set to delay_ms.
        """
        return dataclasses.replace(
            self,
            event_actions={"debounce": delay_ms, **self.event_actions},
        )

    @property
    def temporal(self):
        """Do not queue the event if the backend is down.

        Returns:
            New EventHandler-like with temporal set to True.
        """
        return dataclasses.replace(
            self,
            event_actions={"temporal": True, **self.event_actions},
        )


@dataclasses.dataclass(
    init=True,
    frozen=True,
)
class EventHandler(EventActionsMixin):
    """An event handler responds to an event to update the state."""

    # The function to call in response to the event.
    fn: Any = dataclasses.field(default=None)

    # The full name of the state class this event handler is attached to.
    # Empty string means this event handler is a server side event.
    state_full_name: str = dataclasses.field(default="")

    @classmethod
    def __class_getitem__(cls, args_spec: str) -> Annotated:
        """Get a typed EventHandler.

        Args:
            args_spec: The args_spec of the EventHandler.

        Returns:
            The EventHandler class item.
        """
        return Annotated[cls, args_spec]

    @property
    def is_background(self) -> bool:
        """Whether the event handler is a background task.

        Returns:
            True if the event handler is marked as a background task.
        """
        return getattr(self.fn, BACKGROUND_TASK_MARKER, False)

    def __call__(self, *args: Any) -> EventSpec:
        """Pass arguments to the handler to get an event spec.

        This method configures event handlers that take in arguments.

        Args:
            *args: The arguments to pass to the handler.

        Returns:
            The event spec, containing both the function and args.

        Raises:
            EventHandlerTypeError: If the arguments are invalid.
        """
        from reflex.utils.exceptions import EventHandlerTypeError

        # Get the function args.
        fn_args = inspect.getfullargspec(self.fn).args[1:]
        fn_args = (Var(_js_expr=arg) for arg in fn_args)

        # Construct the payload.
        values = []
        for arg in args:
            # Special case for file uploads.
            if isinstance(arg, FileUpload):
                return arg.as_event_spec(handler=self)

            # Otherwise, convert to JSON.
            try:
                values.append(LiteralVar.create(arg))
            except TypeError as e:
                raise EventHandlerTypeError(
                    f"Arguments to event handlers must be Vars or JSON-serializable. Got {arg} of type {type(arg)}."
                ) from e
        payload = tuple(zip(fn_args, values, strict=False))

        # Return the event spec.
        return EventSpec(
            handler=self, args=payload, event_actions=self.event_actions.copy()
        )


@dataclasses.dataclass(
    init=True,
    frozen=True,
)
class EventSpec(EventActionsMixin):
    """An event specification.

    Whereas an Event object is passed during runtime, a spec is used
    during compile time to outline the structure of an event.
    """

    # The event handler.
    handler: EventHandler = dataclasses.field(default=None)  # pyright: ignore [reportAssignmentType]

    # The handler on the client to process event.
    client_handler_name: str = dataclasses.field(default="")

    # The arguments to pass to the function.
    args: Tuple[Tuple[Var, Var], ...] = dataclasses.field(default_factory=tuple)

    def __init__(
        self,
        handler: EventHandler,
        event_actions: Dict[str, Union[bool, int]] | None = None,
        client_handler_name: str = "",
        args: Tuple[Tuple[Var, Var], ...] = (),
    ):
        """Initialize an EventSpec.

        Args:
            event_actions: The event actions.
            handler: The event handler.
            client_handler_name: The client handler name.
            args: The arguments to pass to the function.
        """
        if event_actions is None:
            event_actions = {}
        object.__setattr__(self, "event_actions", event_actions)
        object.__setattr__(self, "handler", handler)
        object.__setattr__(self, "client_handler_name", client_handler_name)
        object.__setattr__(self, "args", args or ())

    def with_args(self, args: Tuple[Tuple[Var, Var], ...]) -> EventSpec:
        """Copy the event spec, with updated args.

        Args:
            args: The new args to pass to the function.

        Returns:
            A copy of the event spec, with the new args.
        """
        return type(self)(
            handler=self.handler,
            client_handler_name=self.client_handler_name,
            args=args,
            event_actions=self.event_actions.copy(),
        )

    def add_args(self, *args: Var) -> EventSpec:
        """Add arguments to the event spec.

        Args:
            *args: The arguments to add positionally.

        Returns:
            The event spec with the new arguments.

        Raises:
            EventHandlerTypeError: If the arguments are invalid.
        """
        from reflex.utils.exceptions import EventHandlerTypeError

        # Get the remaining unfilled function args.
        fn_args = inspect.getfullargspec(self.handler.fn).args[1 + len(self.args) :]
        fn_args = (Var(_js_expr=arg) for arg in fn_args)

        # Construct the payload.
        values = []
        arg = None
        try:
            for arg in args:
                values.append(LiteralVar.create(value=arg))  # noqa: PERF401
        except TypeError as e:
            raise EventHandlerTypeError(
                f"Arguments to event handlers must be Vars or JSON-serializable. Got {arg} of type {type(arg)}."
            ) from e
        new_payload = tuple(zip(fn_args, values, strict=False))
        return self.with_args(self.args + new_payload)


@dataclasses.dataclass(
    frozen=True,
)
class CallableEventSpec(EventSpec):
    """Decorate an EventSpec-returning function to act as both a EventSpec and a function.

    This is used as a compatibility shim for replacing EventSpec objects in the
    API with functions that return a family of EventSpec.
    """

    fn: Optional[Callable[..., EventSpec]] = None

    def __init__(self, fn: Callable[..., EventSpec] | None = None, **kwargs):
        """Initialize a CallableEventSpec.

        Args:
            fn: The function to decorate.
            **kwargs: The kwargs to pass to pydantic initializer
        """
        if fn is not None:
            default_event_spec = fn()
            super().__init__(
                event_actions=default_event_spec.event_actions,
                client_handler_name=default_event_spec.client_handler_name,
                args=default_event_spec.args,
                handler=default_event_spec.handler,
                **kwargs,
            )
            object.__setattr__(self, "fn", fn)
        else:
            super().__init__(**kwargs)

    def __call__(self, *args, **kwargs) -> EventSpec:
        """Call the decorated function.

        Args:
            *args: The args to pass to the function.
            **kwargs: The kwargs to pass to the function.

        Returns:
            The EventSpec returned from calling the function.

        Raises:
            EventHandlerTypeError: If the CallableEventSpec has no associated function.
        """
        from reflex.utils.exceptions import EventHandlerTypeError

        if self.fn is None:
            raise EventHandlerTypeError("CallableEventSpec has no associated function.")
        return self.fn(*args, **kwargs)


@dataclasses.dataclass(
    init=True,
    frozen=True,
)
class EventChain(EventActionsMixin):
    """Container for a chain of events that will be executed in order."""

    events: Sequence[Union[EventSpec, EventVar, EventCallback]] = dataclasses.field(
        default_factory=list
    )

    args_spec: Optional[Union[Callable, Sequence[Callable]]] = dataclasses.field(
        default=None
    )

    invocation: Optional[Var] = dataclasses.field(default=None)

    @classmethod
    def create(
        cls,
        value: EventType,
        args_spec: ArgsSpec | Sequence[ArgsSpec],
        key: Optional[str] = None,
        **event_chain_kwargs,
    ) -> Union[EventChain, Var]:
        """Create an event chain from a variety of input types.

        Args:
            value: The value to create the event chain from.
            args_spec: The args_spec of the event trigger being bound.
            key: The key of the event trigger being bound.
            **event_chain_kwargs: Additional kwargs to pass to the EventChain constructor.

        Returns:
            The event chain.

        Raises:
            ValueError: If the value is not a valid event chain.
        """
        # If it's an event chain var, return it.
        if isinstance(value, Var):
            if isinstance(value, EventChainVar):
                return value
            elif isinstance(value, EventVar):
                value = [value]
            elif issubclass(value._var_type, (EventChain, EventSpec)):
                return cls.create(
                    value=value.guess_type(),
                    args_spec=args_spec,
                    key=key,
                    **event_chain_kwargs,
                )
            else:
                raise ValueError(
                    f"Invalid event chain: {value!s} of type {value._var_type}"
                )
        elif isinstance(value, EventChain):
            # Trust that the caller knows what they're doing passing an EventChain directly
            return value

        # If the input is a single event handler, wrap it in a list.
        if isinstance(value, (EventHandler, EventSpec)):
            value = [value]

        # If the input is a list of event handlers, create an event chain.
        if isinstance(value, List):
            events: List[Union[EventSpec, EventVar]] = []
            for v in value:
                if isinstance(v, (EventHandler, EventSpec)):
                    # Call the event handler to get the event.
                    events.append(call_event_handler(v, args_spec, key=key))
                elif isinstance(v, Callable):
                    # Call the lambda to get the event chain.
                    result = call_event_fn(v, args_spec, key=key)
                    if isinstance(result, Var):
                        raise ValueError(
                            f"Invalid event chain: {v}. Cannot use a Var-returning "
                            "lambda inside an EventChain list."
                        )
                    events.extend(result)
                elif isinstance(v, EventVar):
                    events.append(v)
                else:
                    raise ValueError(f"Invalid event: {v}")

        # If the input is a callable, create an event chain.
        elif isinstance(value, Callable):
            result = call_event_fn(value, args_spec, key=key)
            if isinstance(result, Var):
                # Recursively call this function if the lambda returned an EventChain Var.
                return cls.create(
                    value=result, args_spec=args_spec, key=key, **event_chain_kwargs
                )
            events = [*result]

        # Otherwise, raise an error.
        else:
            raise ValueError(f"Invalid event chain: {value}")

        # Add args to the event specs if necessary.
        events = [
            (e.with_args(get_handler_args(e)) if isinstance(e, EventSpec) else e)
            for e in events
        ]

        # Return the event chain.
        return cls(
            events=events,
            args_spec=args_spec,
            **event_chain_kwargs,
        )


@dataclasses.dataclass(
    init=True,
    frozen=True,
)
class JavascriptHTMLInputElement:
    """Interface for a Javascript HTMLInputElement https://developer.mozilla.org/en-US/docs/Web/API/HTMLInputElement."""

    value: str = ""


@dataclasses.dataclass(
    init=True,
    frozen=True,
)
class JavascriptInputEvent:
    """Interface for a Javascript InputEvent https://developer.mozilla.org/en-US/docs/Web/API/InputEvent."""

    target: JavascriptHTMLInputElement = JavascriptHTMLInputElement()  # noqa: RUF009


@dataclasses.dataclass(
    init=True,
    frozen=True,
)
class JavasciptKeyboardEvent:
    """Interface for a Javascript KeyboardEvent https://developer.mozilla.org/en-US/docs/Web/API/KeyboardEvent."""

    key: str = ""
    altKey: bool = False  # noqa: N815
    ctrlKey: bool = False  # noqa: N815
    metaKey: bool = False  # noqa: N815
    shiftKey: bool = False  # noqa: N815


def input_event(e: ObjectVar[JavascriptInputEvent]) -> Tuple[Var[str]]:
    """Get the value from an input event.

    Args:
        e: The input event.

    Returns:
        The value from the input event.
    """
    return (e.target.value,)


class KeyInputInfo(TypedDict):
    """Information about a key input event."""

    alt_key: bool
    ctrl_key: bool
    meta_key: bool
    shift_key: bool


def key_event(
    e: ObjectVar[JavasciptKeyboardEvent],
) -> Tuple[Var[str], Var[KeyInputInfo]]:
    """Get the key from a keyboard event.

    Args:
        e: The keyboard event.

    Returns:
        The key from the keyboard event.
    """
    return (
        e.key.to(str),
        Var.create(
            {
                "alt_key": e.altKey,
                "ctrl_key": e.ctrlKey,
                "meta_key": e.metaKey,
                "shift_key": e.shiftKey,
            },
        ).to(KeyInputInfo),
    )


def no_args_event_spec() -> Tuple[()]:
    """Empty event handler.

    Returns:
        An empty tuple.
    """
    return ()


# These chains can be used for their side effects when no other events are desired.
stop_propagation = EventChain(events=[], args_spec=no_args_event_spec).stop_propagation
prevent_default = EventChain(events=[], args_spec=no_args_event_spec).prevent_default


EVENT_T = TypeVar("EVENT_T")
EVENT_U = TypeVar("EVENT_U")

Ts = TypeVarTuple("Ts")


class IdentityEventReturn(Generic[Unpack[Ts]], Protocol):
    """Protocol for an identity event return."""

    def __call__(self, *values: Unpack[Ts]) -> tuple[Unpack[Ts]]:
        """Return the input values.

        Args:
            *values: The values to return.

        Returns:
            The input values.
        """
        return values


@overload
<<<<<<< HEAD
def passthrough_event_spec(
    event_type: Type[EVENT_T], /
) -> IdentityEventReturn[Var[EVENT_T]]: ...
=======
def passthrough_event_spec(  # pyright: ignore [reportOverlappingOverload]
    event_type: Type[T], /
) -> Callable[[Var[T]], Tuple[Var[T]]]: ...
>>>>>>> 8663dbcb


@overload
def passthrough_event_spec(
    event_type_1: Type[EVENT_T], event_type2: Type[EVENT_U], /
) -> IdentityEventReturn[Var[EVENT_T], Var[EVENT_U]]: ...


@overload
def passthrough_event_spec(
    *event_types: Unpack[tuple[Type[EVENT_T]]],
) -> IdentityEventReturn[Unpack[tuple[Var[EVENT_T], ...]]]: ...


<<<<<<< HEAD
def passthrough_event_spec(  # pyright: ignore[reportInconsistentOverload]
    *event_types: Type[EVENT_T],
) -> IdentityEventReturn[Unpack[tuple[Var[EVENT_T], ...]]]:
=======
def passthrough_event_spec(*event_types: Type[T]) -> IdentityEventReturn[T]:  # pyright: ignore [reportInconsistentOverload]
>>>>>>> 8663dbcb
    """A helper function that returns the input event as output.

    Args:
        *event_types: The types of the events.

    Returns:
        A function that returns the input event as output.
    """

    def inner(*values: Var[EVENT_T]) -> Tuple[Var[EVENT_T], ...]:
        return values

    inner_type = tuple(Var[event_type] for event_type in event_types)
    return_annotation = Tuple[inner_type]

    inner.__signature__ = inspect.signature(inner).replace(  # pyright: ignore [reportFunctionMemberAccess]
        parameters=[
            inspect.Parameter(
                f"ev_{i}",
                kind=inspect.Parameter.POSITIONAL_OR_KEYWORD,
                annotation=Var[event_type],
            )
            for i, event_type in enumerate(event_types)
        ],
        return_annotation=return_annotation,
    )
    for i, event_type in enumerate(event_types):
        inner.__annotations__[f"ev_{i}"] = Var[event_type]
    inner.__annotations__["return"] = return_annotation

    return inner


@dataclasses.dataclass(
    init=True,
    frozen=True,
)
class FileUpload:
    """Class to represent a file upload."""

    upload_id: Optional[str] = None
    on_upload_progress: Optional[Union[EventHandler, Callable]] = None

    @staticmethod
    def on_upload_progress_args_spec(_prog: Var[Dict[str, Union[int, float, bool]]]):
        """Args spec for on_upload_progress event handler.

        Returns:
            The arg mapping passed to backend event handler
        """
        return [_prog]

    def as_event_spec(self, handler: EventHandler) -> EventSpec:
        """Get the EventSpec for the file upload.

        Args:
            handler: The event handler.

        Returns:
            The event spec for the handler.

        Raises:
            ValueError: If the on_upload_progress is not a valid event handler.
        """
        from reflex.components.core.upload import (
            DEFAULT_UPLOAD_ID,
            upload_files_context_var_data,
        )

        upload_id = self.upload_id or DEFAULT_UPLOAD_ID
        spec_args = [
            (
                Var(_js_expr="files"),
                Var(
                    _js_expr="filesById",
                    _var_type=Dict[str, Any],
                    _var_data=VarData.merge(upload_files_context_var_data),
                ).to(ObjectVar)[LiteralVar.create(upload_id)],
            ),
            (
                Var(_js_expr="upload_id"),
                LiteralVar.create(upload_id),
            ),
        ]
        if self.on_upload_progress is not None:
            on_upload_progress = self.on_upload_progress
            if isinstance(on_upload_progress, EventHandler):
                events = [
                    call_event_handler(
                        on_upload_progress,
                        self.on_upload_progress_args_spec,
                    ),
                ]
            elif isinstance(on_upload_progress, Callable):
                # Call the lambda to get the event chain.
                events = call_event_fn(
                    on_upload_progress, self.on_upload_progress_args_spec
                )
            else:
                raise ValueError(f"{on_upload_progress} is not a valid event handler.")
            if isinstance(events, Var):
                raise ValueError(f"{on_upload_progress} cannot return a var {events}.")
            on_upload_progress_chain = EventChain(
                events=[*events],
                args_spec=self.on_upload_progress_args_spec,
            )
            formatted_chain = str(format.format_prop(on_upload_progress_chain))
            spec_args.append(
                (
                    Var(_js_expr="on_upload_progress"),
                    FunctionStringVar(
                        formatted_chain.strip("{}"),
                    ).to(FunctionVar, EventChain),
                ),
            )
        return EventSpec(
            handler=handler,
            client_handler_name="uploadFiles",
            args=tuple(spec_args),
            event_actions=handler.event_actions.copy(),
        )


# Alias for rx.upload_files
upload_files = FileUpload


# Special server-side events.
def server_side(name: str, sig: inspect.Signature, **kwargs) -> EventSpec:
    """A server-side event.

    Args:
        name: The name of the event.
        sig: The function signature of the event.
        **kwargs: The arguments to pass to the event.

    Returns:
        An event spec for a server-side event.
    """

    def fn():
        return None

    fn.__qualname__ = name
<<<<<<< HEAD
    fn.__signature__ = sig  # pyright: ignore[reportFunctionMemberAccess]
=======
    fn.__signature__ = sig  # pyright: ignore [reportFunctionMemberAccess]
>>>>>>> 8663dbcb
    return EventSpec(
        handler=EventHandler(fn=fn, state_full_name=FRONTEND_EVENT_STATE),
        args=tuple(
            (
                Var(_js_expr=k),
                LiteralVar.create(v),
            )
            for k, v in kwargs.items()
        ),
    )


def redirect(
    path: str | Var[str],
    is_external: bool = False,
    replace: bool = False,
) -> EventSpec:
    """Redirect to a new path.

    Args:
        path: The path to redirect to.
        is_external: Whether to open in new tab or not.
        replace: If True, the current page will not create a new history entry.

    Returns:
        An event to redirect to the path.
    """
    return server_side(
        "_redirect",
        get_fn_signature(redirect),
        path=path,
        external=is_external,
        replace=replace,
    )


def console_log(message: str | Var[str]) -> EventSpec:
    """Do a console.log on the browser.

    Args:
        message: The message to log.

    Returns:
        An event to log the message.
    """
    return run_script(Var("console").to(dict).log.to(FunctionVar).call(message))


def noop() -> EventSpec:
    """Do nothing.

    Returns:
        An event to do nothing.
    """
    return run_script(Var.create(None))


def back() -> EventSpec:
    """Do a history.back on the browser.

    Returns:
        An event to go back one page.
    """
    return run_script(
        Var("window").to(dict).history.to(dict).back.to(FunctionVar).call()
    )


def window_alert(message: str | Var[str]) -> EventSpec:
    """Create a window alert on the browser.

    Args:
        message: The message to alert.

    Returns:
        An event to alert the message.
    """
    return run_script(Var("window").to(dict).alert.to(FunctionVar).call(message))


def set_focus(ref: str) -> EventSpec:
    """Set focus to specified ref.

    Args:
        ref: The ref.

    Returns:
        An event to set focus on the ref
    """
    return server_side(
        "_set_focus",
        get_fn_signature(set_focus),
        ref=LiteralVar.create(format.format_ref(ref)),
    )


def scroll_to(elem_id: str, align_to_top: bool | Var[bool] = True) -> EventSpec:
    """Select the id of a html element for scrolling into view.

    Args:
        elem_id: The id of the element to scroll to.
        align_to_top: Whether to scroll to the top (True) or bottom (False) of the element.

    Returns:
        An EventSpec to scroll the page to the selected element.
    """
    get_element_by_id = FunctionStringVar.create("document.getElementById")

    return run_script(
        get_element_by_id.call(elem_id)
        .to(ObjectVar)
        .scrollIntoView.to(FunctionVar)
        .call(align_to_top),
    )


def set_value(ref: str, value: Any) -> EventSpec:
    """Set the value of a ref.

    Args:
        ref: The ref.
        value: The value to set.

    Returns:
        An event to set the ref.
    """
    return server_side(
        "_set_value",
        get_fn_signature(set_value),
        ref=LiteralVar.create(format.format_ref(ref)),
        value=value,
    )


def remove_cookie(key: str, options: dict[str, Any] | None = None) -> EventSpec:
    """Remove a cookie on the frontend.

    Args:
        key: The key identifying the cookie to be removed.
        options: Support all the cookie options from RFC 6265

    Returns:
        EventSpec: An event to remove a cookie.
    """
    options = options or {}
    options["path"] = options.get("path", "/")
    return server_side(
        "_remove_cookie",
        get_fn_signature(remove_cookie),
        key=key,
        options=options,
    )


def clear_local_storage() -> EventSpec:
    """Set a value in the local storage on the frontend.

    Returns:
        EventSpec: An event to clear the local storage.
    """
    return server_side(
        "_clear_local_storage",
        get_fn_signature(clear_local_storage),
    )


def remove_local_storage(key: str) -> EventSpec:
    """Set a value in the local storage on the frontend.

    Args:
        key: The key identifying the variable in the local storage to remove.

    Returns:
        EventSpec: An event to remove an item based on the provided key in local storage.
    """
    return server_side(
        "_remove_local_storage",
        get_fn_signature(remove_local_storage),
        key=key,
    )


def clear_session_storage() -> EventSpec:
    """Set a value in the session storage on the frontend.

    Returns:
        EventSpec: An event to clear the session storage.
    """
    return server_side(
        "_clear_session_storage",
        get_fn_signature(clear_session_storage),
    )


def remove_session_storage(key: str) -> EventSpec:
    """Set a value in the session storage on the frontend.

    Args:
        key: The key identifying the variable in the session storage to remove.

    Returns:
        EventSpec: An event to remove an item based on the provided key in session storage.
    """
    return server_side(
        "_remove_session_storage",
        get_fn_signature(remove_session_storage),
        key=key,
    )


def set_clipboard(content: Union[str, Var[str]]) -> EventSpec:
    """Set the text in content in the clipboard.

    Args:
        content: The text to add to clipboard.

    Returns:
        EventSpec: An event to set some content in the clipboard.
    """
    return run_script(
        Var("navigator")
        .to(dict)
        .clipboard.to(dict)
        .writeText.to(FunctionVar)
        .call(content)
    )


def download(
    url: str | Var | None = None,
    filename: Optional[str | Var] = None,
    data: str | bytes | Var | None = None,
) -> EventSpec:
    """Download the file at a given path or with the specified data.

    Args:
        url: The URL to the file to download.
        filename: The name that the file should be saved as after download.
        data: The data to download.

    Raises:
        ValueError: If the URL provided is invalid, both URL and data are provided,
            or the data is not an expected type.

    Returns:
        EventSpec: An event to download the associated file.
    """
    from reflex.components.core.cond import cond

    if isinstance(url, str):
        if not url.startswith("/"):
            raise ValueError("The URL argument should start with a /")

        # if filename is not provided, infer it from url
        if filename is None:
            filename = url.rpartition("/")[-1]

    if filename is None:
        filename = ""

    if data is not None:
        if url is not None:
            raise ValueError("Cannot provide both URL and data to download.")

        if isinstance(data, str):
            # Caller provided a plain text string to download.
            url = "data:text/plain," + urllib.parse.quote(data)
        elif isinstance(data, Var):
            # Need to check on the frontend if the Var already looks like a data: URI.

            is_data_url = (data.js_type() == "string") & (
                data.to(str).startswith("data:")
            )

            # If it's a data: URI, use it as is, otherwise convert the Var to JSON in a data: URI.
            url = cond(
                is_data_url,
                data.to(str),
                "data:text/plain," + data.to_string(),
            )
        elif isinstance(data, bytes):
            # Caller provided bytes, so base64 encode it as a data: URI.
            b64_data = b64encode(data).decode("utf-8")
            url = "data:application/octet-stream;base64," + b64_data
        else:
            raise ValueError(
                f"Invalid data type {type(data)} for download. Use `str` or `bytes`."
            )

    return server_side(
        "_download",
        get_fn_signature(download),
        url=url,
        filename=filename,
    )


# This function seems unused. Check if we still need it. If not, remove in 0.7.0
def _callback_arg_spec(eval_result: Any):
    """ArgSpec for call_script callback function.

    Args:
        eval_result: The result of the javascript execution.

    Returns:
        Args for the callback function
    """
    return [eval_result]


def call_script(
    javascript_code: str | Var[str],
    callback: EventType | None = None,
) -> EventSpec:
    """Create an event handler that executes arbitrary javascript code.

    Args:
        javascript_code: The code to execute.
        callback: EventHandler that will receive the result of evaluating the javascript code.

    Returns:
        EventSpec: An event that will execute the client side javascript.
    """
    callback_kwargs = {}
    if callback is not None:
        callback_kwargs = {
            "callback": format.format_queue_events(
                callback,
                args_spec=lambda result: [result],
            )._js_expr,
        }
    if isinstance(javascript_code, str):
        # When there is VarData, include it and eval the JS code inline on the client.
        javascript_code, original_code = (
            LiteralVar.create(javascript_code),
            javascript_code,
        )
        if not javascript_code._get_all_var_data():
            # Without VarData, cast to string and eval the code in the event loop.
            javascript_code = str(Var(_js_expr=original_code))

    return server_side(
        "_call_script",
        get_fn_signature(call_script),
        javascript_code=javascript_code,
        **callback_kwargs,
    )


def call_function(
    javascript_code: str | Var,
    callback: EventType | None = None,
) -> EventSpec:
    """Create an event handler that executes arbitrary javascript code.

    Args:
        javascript_code: The code to execute.
        callback: EventHandler that will receive the result of evaluating the javascript code.

    Returns:
        EventSpec: An event that will execute the client side javascript.
    """
    callback_kwargs = {"callback": None}
    if callback is not None:
        callback_kwargs = {
            "callback": format.format_queue_events(
                callback,
                args_spec=lambda result: [result],
            ),
        }

    javascript_code = (
        Var(javascript_code) if isinstance(javascript_code, str) else javascript_code
    )

    return server_side(
        "_call_function",
        get_fn_signature(call_function),
        function=javascript_code,
        **callback_kwargs,
    )


def run_script(
    javascript_code: str | Var,
    callback: EventType | None = None,
) -> EventSpec:
    """Create an event handler that executes arbitrary javascript code.

    Args:
        javascript_code: The code to execute.
        callback: EventHandler that will receive the result of evaluating the javascript code.

    Returns:
        EventSpec: An event that will execute the client side javascript.
    """
    javascript_code = (
        Var(javascript_code) if isinstance(javascript_code, str) else javascript_code
    )

    return call_function(ArgsFunctionOperation.create((), javascript_code), callback)


def get_event(state: BaseState, event: str):
    """Get the event from the given state.

    Args:
        state: The state.
        event: The event.

    Returns:
        The event.
    """
    return f"{state.get_name()}.{event}"


def get_hydrate_event(state: BaseState) -> str:
    """Get the name of the hydrate event for the state.

    Args:
        state: The state.

    Returns:
        The name of the hydrate event.
    """
    return get_event(state, constants.CompileVars.HYDRATE)


def call_event_handler(
    event_callback: EventHandler | EventSpec,
    event_spec: ArgsSpec | Sequence[ArgsSpec],
    key: Optional[str] = None,
) -> EventSpec:
    """Call an event handler to get the event spec.

    This function will inspect the function signature of the event handler.
    If it takes in an arg, the arg will be passed to the event handler.
    Otherwise, the event handler will be called with no args.

    Args:
        event_callback: The event handler.
        event_spec: The lambda that define the argument(s) to pass to the event handler.
        key: The key to pass to the event handler.

    Raises:
        EventHandlerArgTypeMismatchError: If the event handler arguments do not match the event spec. #noqa: DAR402
        TypeError: If the event handler arguments are invalid.

    Returns:
        The event spec from calling the event handler.

    #noqa: DAR401
    """
    event_spec_args = parse_args_spec(event_spec)

    if isinstance(event_callback, EventSpec):
        check_fn_match_arg_spec(
            event_callback.handler.fn,
            event_spec,
            key,
            bool(event_callback.handler.state_full_name) + len(event_callback.args),
            event_callback.handler.fn.__qualname__,
        )
        # Handle partial application of EventSpec args
        return event_callback.add_args(*event_spec_args)

    check_fn_match_arg_spec(
        event_callback.fn,
        event_spec,
        key,
        bool(event_callback.state_full_name),
        event_callback.fn.__qualname__,
    )

    all_acceptable_specs = (
        [event_spec] if not isinstance(event_spec, Sequence) else event_spec
    )

    event_spec_return_types = list(
        filter(
            lambda event_spec_return_type: event_spec_return_type is not None
            and get_origin(event_spec_return_type) is tuple,
            (
                get_type_hints(arg_spec).get("return", None)
                for arg_spec in all_acceptable_specs
            ),
        )
    )
    type_match_found: dict[str, bool] = {}
    delayed_exceptions: list[EventHandlerArgTypeMismatchError] = []

    try:
        type_hints_of_provided_callback = get_type_hints(event_callback.fn)
    except NameError:
        type_hints_of_provided_callback = {}

    if event_spec_return_types:
        event_callback_spec = inspect.getfullargspec(event_callback.fn)

        for event_spec_index, event_spec_return_type in enumerate(
            event_spec_return_types
        ):
            args = get_args(event_spec_return_type)

            args_types_without_vars = [
                arg if get_origin(arg) is not Var else get_args(arg)[0] for arg in args
            ]

            # check that args of event handler are matching the spec if type hints are provided
            for i, arg in enumerate(event_callback_spec.args[1:]):
                if arg not in type_hints_of_provided_callback:
                    continue

                type_match_found.setdefault(arg, False)

                try:
                    compare_result = typehint_issubclass(
                        args_types_without_vars[i], type_hints_of_provided_callback[arg]
                    )
                except TypeError as te:
                    raise TypeError(
                        f"Could not compare types {args_types_without_vars[i]} and {type_hints_of_provided_callback[arg]} for argument {arg} of {event_callback.fn.__qualname__} provided for {key}."
                    ) from te

                if compare_result:
                    type_match_found[arg] = True
                    continue
                else:
                    type_match_found[arg] = False
                    delayed_exceptions.append(
                        EventHandlerArgTypeMismatchError(
                            f"Event handler {key} expects {args_types_without_vars[i]} for argument {arg} but got {type_hints_of_provided_callback[arg]} as annotated in {event_callback.fn.__qualname__} instead."
                        )
                    )

            if all(type_match_found.values()):
                delayed_exceptions.clear()
                if event_spec_index:
                    args = get_args(event_spec_return_types[0])

                    args_types_without_vars = [
                        arg if get_origin(arg) is not Var else get_args(arg)[0]
                        for arg in args
                    ]

                    expect_string = ", ".join(
                        repr(arg) for arg in args_types_without_vars
                    ).replace("[", "\\[")

                    given_string = ", ".join(
                        repr(type_hints_of_provided_callback.get(arg, Any))
                        for arg in event_callback_spec.args[1:]
                    ).replace("[", "\\[")

                    console.warn(
                        f"Event handler {key} expects ({expect_string}) -> () but got ({given_string}) -> () as annotated in {event_callback.fn.__qualname__} instead. "
                        f"This may lead to unexpected behavior but is intentionally ignored for {key}."
                    )
                break

    if delayed_exceptions:
        raise delayed_exceptions[0]

    return event_callback(*event_spec_args)


def unwrap_var_annotation(annotation: GenericType):
    """Unwrap a Var annotation or return it as is if it's not Var[X].

    Args:
        annotation: The annotation to unwrap.

    Returns:
        The unwrapped annotation.
    """
    if get_origin(annotation) in (Var, ObjectVar) and (args := get_args(annotation)):
        return args[0]
    return annotation


def resolve_annotation(annotations: dict[str, Any], arg_name: str, spec: ArgsSpec):
    """Resolve the annotation for the given argument name.

    Args:
        annotations: The annotations.
        arg_name: The argument name.
        spec: The specs which the annotations come from.

    Raises:
        MissingAnnotationError: If the annotation is missing for non-lambda methods.

    Returns:
        The resolved annotation.
    """
    annotation = annotations.get(arg_name)
    if annotation is None:
        if not isinstance(spec, types.LambdaType):
            raise MissingAnnotationError(var_name=arg_name)
        else:
            return dict[str, dict]
    return annotation


def parse_args_spec(arg_spec: ArgsSpec | Sequence[ArgsSpec]):
    """Parse the args provided in the ArgsSpec of an event trigger.

    Args:
        arg_spec: The spec of the args.

    Returns:
        The parsed args.
    """
    # if there's multiple, the first is the default
    arg_spec = arg_spec[0] if isinstance(arg_spec, Sequence) else arg_spec
    spec = inspect.getfullargspec(arg_spec)
    annotations = get_type_hints(arg_spec)

    return list(
        arg_spec(
            *[
                Var(f"_{l_arg}").to(
                    unwrap_var_annotation(
                        resolve_annotation(
                            annotations,
                            l_arg,
                            spec=arg_spec,
                        )
                    )
                )
                for l_arg in spec.args
            ]
        )
    )


def check_fn_match_arg_spec(
    user_func: Callable,
    arg_spec: ArgsSpec | Sequence[ArgsSpec],
    key: str | None = None,
    number_of_bound_args: int = 0,
    func_name: str | None = None,
):
    """Ensures that the function signature matches the passed argument specification
    or raises an EventFnArgMismatchError if they do not.

    Args:
        user_func: The function to be validated.
        arg_spec: The argument specification for the event trigger.
        key: The key of the event trigger.
        number_of_bound_args: The number of bound arguments to the function.
        func_name: The name of the function to be validated.

    Raises:
        EventFnArgMismatchError: Raised if the number of mandatory arguments do not match
    """
    user_args = inspect.getfullargspec(user_func).args
    # Drop the first argument if it's a bound method
    if inspect.ismethod(user_func) and user_func.__self__ is not None:
        user_args = user_args[1:]

    user_default_args = inspect.getfullargspec(user_func).defaults
    number_of_user_args = len(user_args) - number_of_bound_args
    number_of_user_default_args = len(user_default_args) if user_default_args else 0

    parsed_event_args = parse_args_spec(arg_spec)

    number_of_event_args = len(parsed_event_args)

    if number_of_user_args - number_of_user_default_args > number_of_event_args:
        raise EventFnArgMismatchError(
            f"Event {key} only provides {number_of_event_args} arguments, but "
            f"{func_name or user_func} requires at least {number_of_user_args - number_of_user_default_args} "
            "arguments to be passed to the event handler.\n"
            "See https://reflex.dev/docs/events/event-arguments/"
        )


def call_event_fn(
    fn: Callable,
    arg_spec: ArgsSpec | Sequence[ArgsSpec],
    key: Optional[str] = None,
) -> list[EventSpec] | Var:
    """Call a function to a list of event specs.

    The function should return a single EventSpec, a list of EventSpecs, or a
    single Var.

    Args:
        fn: The function to call.
        arg_spec: The argument spec for the event trigger.
        key: The key to pass to the event handler.

    Returns:
        The event specs from calling the function or a Var.

    Raises:
        EventHandlerValueError: If the lambda returns an unusable value.
    """
    # Import here to avoid circular imports.
    from reflex.event import EventHandler, EventSpec
    from reflex.utils.exceptions import EventHandlerValueError

    # Check that fn signature matches arg_spec
    check_fn_match_arg_spec(fn, arg_spec, key=key)

    parsed_args = parse_args_spec(arg_spec)

    number_of_fn_args = len(inspect.getfullargspec(fn).args)

    # Call the function with the parsed args.
    out = fn(*[*parsed_args][:number_of_fn_args])

    # If the function returns a Var, assume it's an EventChain and render it directly.
    if isinstance(out, Var):
        return out

    # Convert the output to a list.
    if not isinstance(out, list):
        out = [out]

    # Convert any event specs to event specs.
    events = []
    for e in out:
        if isinstance(e, EventHandler):
            # An un-called EventHandler gets all of the args of the event trigger.
            e = call_event_handler(e, arg_spec, key=key)

        # Make sure the event spec is valid.
        if not isinstance(e, EventSpec):
            raise EventHandlerValueError(
                f"Lambda {fn} returned an invalid event spec: {e}."
            )

        # Add the event spec to the chain.
        events.append(e)

    # Return the events.
    return events


def get_handler_args(
    event_spec: EventSpec,
) -> tuple[tuple[Var, Var], ...]:
    """Get the handler args for the given event spec.

    Args:
        event_spec: The event spec.

    Returns:
        The handler args.
    """
    args = inspect.getfullargspec(event_spec.handler.fn).args

    return event_spec.args if len(args) > 1 else ()


def fix_events(
    events: list[EventSpec | EventHandler] | None,
    token: str,
    router_data: dict[str, Any] | None = None,
) -> list[Event]:
    """Fix a list of events returned by an event handler.

    Args:
        events: The events to fix.
        token: The user token.
        router_data: The optional router data to set in the event.

    Raises:
        ValueError: If the event type is not what was expected.

    Returns:
        The fixed events.
    """
    # If the event handler returns nothing, return an empty list.
    if events is None:
        return []

    # If the handler returns a single event, wrap it in a list.
    if not isinstance(events, List):
        events = [events]

    # Fix the events created by the handler.
    out = []
    for e in events:
        if isinstance(e, Event):
            # If the event is already an event, append it to the list.
            out.append(e)
            continue
        if not isinstance(e, (EventHandler, EventSpec)):
            e = EventHandler(fn=e)
        # Otherwise, create an event from the event spec.
        if isinstance(e, EventHandler):
            e = e()
        if not isinstance(e, EventSpec):
            raise ValueError(f"Unexpected event type, {type(e)}.")
        name = format.format_event_handler(e.handler)
        payload = {k._js_expr: v._decode() for k, v in e.args}

        # Filter router_data to reduce payload size
        event_router_data = {
            k: v
            for k, v in (router_data or {}).items()
            if k in constants.route.ROUTER_DATA_INCLUDE
        }
        # Create an event and append it to the list.
        out.append(
            Event(
                token=token,
                name=name,
                payload=payload,
                router_data=event_router_data,
            )
        )

    return out


def get_fn_signature(fn: Callable) -> inspect.Signature:
    """Get the signature of a function.

    Args:
        fn: The function.

    Returns:
        The signature of the function.
    """
    signature = inspect.signature(fn)
    new_param = inspect.Parameter(
        FRONTEND_EVENT_STATE, inspect.Parameter.POSITIONAL_OR_KEYWORD, annotation=Any
    )
    return signature.replace(parameters=(new_param, *signature.parameters.values()))


class EventVar(ObjectVar, python_types=EventSpec):
    """Base class for event vars."""


@dataclasses.dataclass(
    eq=False,
    frozen=True,
    slots=True,
)
class LiteralEventVar(VarOperationCall, LiteralVar, EventVar):
    """A literal event var."""

    _var_value: EventSpec = dataclasses.field(default=None)  # pyright: ignore [reportAssignmentType]

    def __hash__(self) -> int:
        """Get the hash of the var.

        Returns:
            The hash of the var.
        """
        return hash((type(self).__name__, self._js_expr))

    @classmethod
    def create(
        cls,
        value: EventSpec,
        _var_data: VarData | None = None,
    ) -> LiteralEventVar:
        """Create a new LiteralEventVar instance.

        Args:
            value: The value of the var.
            _var_data: The data of the var.

        Returns:
            The created LiteralEventVar instance.
        """
        return cls(
            _js_expr="",
            _var_type=EventSpec,
            _var_data=_var_data,
            _var_value=value,
            _func=FunctionStringVar("Event"),
            _args=(
                # event handler name
                ".".join(
                    filter(
                        None,
                        format.get_event_handler_parts(value.handler),
                    )
                ),
                # event handler args
                {str(name): value for name, value in value.args},
                # event actions
                value.event_actions,
                # client handler name
                *([value.client_handler_name] if value.client_handler_name else []),
            ),
        )


class EventChainVar(BuilderFunctionVar, python_types=EventChain):
    """Base class for event chain vars."""


@dataclasses.dataclass(
    eq=False,
    frozen=True,
    slots=True,
)
# Note: LiteralVar is second in the inheritance list allowing it act like a
# CachedVarOperation (ArgsFunctionOperation) and get the _js_expr from the
# _cached_var_name property.
class LiteralEventChainVar(ArgsFunctionOperationBuilder, LiteralVar, EventChainVar):
    """A literal event chain var."""

    _var_value: EventChain = dataclasses.field(default=None)  # pyright: ignore [reportAssignmentType]

    def __hash__(self) -> int:
        """Get the hash of the var.

        Returns:
            The hash of the var.
        """
        return hash((type(self).__name__, self._js_expr))

    @classmethod
    def create(
        cls,
        value: EventChain,
        _var_data: VarData | None = None,
    ) -> LiteralEventChainVar:
        """Create a new LiteralEventChainVar instance.

        Args:
            value: The value of the var.
            _var_data: The data of the var.

        Returns:
            The created LiteralEventChainVar instance.

        Raises:
            ValueError: If the invocation is not a FunctionVar.
        """
        arg_spec = (
            value.args_spec[0]
            if isinstance(value.args_spec, Sequence)
            else value.args_spec
        )
        sig = inspect.signature(arg_spec)  # pyright: ignore [reportArgumentType]
        if sig.parameters:
            arg_def = tuple((f"_{p}" for p in sig.parameters))
            arg_def_expr = LiteralVar.create([Var(_js_expr=arg) for arg in arg_def])
        else:
            # add a default argument for addEvents if none were specified in value.args_spec
            # used to trigger the preventDefault() on the event.
            arg_def = ("...args",)
            arg_def_expr = Var(_js_expr="args")

        if value.invocation is None:
            invocation = FunctionStringVar.create(
                CompileVars.ADD_EVENTS,
                _var_data=VarData(
                    imports=Imports.EVENTS,
                    hooks={Hooks.EVENTS: None},
                ),
            )
        else:
            invocation = value.invocation

        if invocation is not None and not isinstance(invocation, FunctionVar):
            raise ValueError(
                f"EventChain invocation must be a FunctionVar, got {invocation!s} of type {invocation._var_type!s}."
            )

        return cls(
            _js_expr="",
            _var_type=EventChain,
            _var_data=_var_data,
            _args=FunctionArgs(arg_def),
            _return_expr=invocation.call(
                LiteralVar.create([LiteralVar.create(event) for event in value.events]),
                arg_def_expr,
                value.event_actions,
            ),
            _var_value=value,
        )


P = ParamSpec("P")
Q = ParamSpec("Q")
T = TypeVar("T")
V = TypeVar("V")
V2 = TypeVar("V2")
V3 = TypeVar("V3")
V4 = TypeVar("V4")
V5 = TypeVar("V5")


class EventCallback(Generic[P, T]):
    """A descriptor that wraps a function to be used as an event."""

    def __init__(self, func: Callable[Concatenate[Any, P], T]):
        """Initialize the descriptor with the function to be wrapped.

        Args:
            func: The function to be wrapped.
        """
        self.func = func

    def throttle(self, limit_ms: int):
        """Throttle the event handler.

        Args:
            limit_ms: The time in milliseconds to throttle the event handler.

        Returns:
            New EventHandler-like with throttle set to limit_ms.
        """
        return self

    def debounce(self, delay_ms: int):
        """Debounce the event handler.

        Args:
            delay_ms: The time in milliseconds to debounce the event handler.

        Returns:
            New EventHandler-like with debounce set to delay_ms.
        """
        return self

    @property
    def temporal(self):
        """Do not queue the event if the backend is down.

        Returns:
            New EventHandler-like with temporal set to True.
        """
        return self

    @property
    def prevent_default(self):
        """Prevent default behavior.

        Returns:
            The event callback with prevent default behavior.
        """
        return self

    @property
    def stop_propagation(self):
        """Stop event propagation.

        Returns:
            The event callback with stop propagation behavior.
        """
        return self

    @overload
    def __call__(
        self: EventCallback[Q, T],
    ) -> EventCallback[Q, T]: ...

    @overload
    def __call__(
        self: EventCallback[Concatenate[V, Q], T], value: V | Var[V]
    ) -> EventCallback[Q, T]: ...

    @overload
    def __call__(
        self: EventCallback[Concatenate[V, V2, Q], T],
        value: V | Var[V],
        value2: V2 | Var[V2],
    ) -> EventCallback[Q, T]: ...

    @overload
    def __call__(
        self: EventCallback[Concatenate[V, V2, V3, Q], T],
        value: V | Var[V],
        value2: V2 | Var[V2],
        value3: V3 | Var[V3],
    ) -> EventCallback[Q, T]: ...

    @overload
    def __call__(
        self: EventCallback[Concatenate[V, V2, V3, V4, Q], T],
        value: V | Var[V],
        value2: V2 | Var[V2],
        value3: V3 | Var[V3],
        value4: V4 | Var[V4],
    ) -> EventCallback[Q, T]: ...

    def __call__(self, *values) -> EventCallback:  # pyright: ignore [reportInconsistentOverload]
        """Call the function with the values.

        Args:
            *values: The values to call the function with.

        Returns:
            The function with the values.
        """
        return self.func(*values)  # pyright: ignore [reportCallIssue, reportReturnType]

    @overload
    def __get__(
        self: EventCallback[P, T], instance: None, owner: Any
    ) -> EventCallback[P, T]: ...

    @overload
    def __get__(self, instance: Any, owner: Any) -> Callable[P, T]: ...

    def __get__(self, instance: Any, owner: Any) -> Callable:
        """Get the function with the instance bound to it.

        Args:
            instance: The instance to bind to the function.
            owner: The owner of the function.

        Returns:
            The function with the instance bound to it
        """
        if instance is None:
            return self.func

        return partial(self.func, instance)


G = ParamSpec("G")

if TYPE_CHECKING:
    from reflex.state import BaseState

    BASE_STATE = TypeVar("BASE_STATE", bound=BaseState)
else:
    BASE_STATE = TypeVar("BASE_STATE")

StateCallable = TypeAliasType(
    "StateCallable",
    Callable[Concatenate[BASE_STATE, G], Any],
    type_params=(G, BASE_STATE),
)

IndividualEventType = Union[
    EventSpec,
    EventHandler,
    Callable[G, Any],
    StateCallable[G, BASE_STATE],
    EventCallback[G, Any],
    Var[Any],
]

ItemOrList = Union[V, List[V]]

EventType = ItemOrList[IndividualEventType[G, BASE_STATE]]


class EventNamespace(types.SimpleNamespace):
    """A namespace for event related classes."""

    Event = Event
    EventHandler = EventHandler
    EventSpec = EventSpec
    CallableEventSpec = CallableEventSpec
    EventChain = EventChain
    EventVar = EventVar
    LiteralEventVar = LiteralEventVar
    EventChainVar = EventChainVar
    LiteralEventChainVar = LiteralEventChainVar
    EventType = EventType
    EventCallback = EventCallback

    @overload
    @staticmethod
    def __call__(
        func: None = None, *, background: bool | None = None
    ) -> Callable[[Callable[Concatenate[BASE_STATE, P], T]], EventCallback[P, T]]: ...  # pyright: ignore [reportInvalidTypeVarUse]

    @overload
    @staticmethod
    def __call__(
        func: Callable[Concatenate[BASE_STATE, P], T],
        *,
        background: bool | None = None,
    ) -> EventCallback[P, T]: ...

    @staticmethod
    def __call__(
        func: Callable[Concatenate[BASE_STATE, P], T] | None = None,
        *,
        background: bool | None = None,
    ) -> Union[
        EventCallback[P, T],
        Callable[[Callable[Concatenate[BASE_STATE, P], T]], EventCallback[P, T]],
    ]:
        """Wrap a function to be used as an event.

        Args:
            func: The function to wrap.
            background: Whether the event should be run in the background. Defaults to False.

        Raises:
            TypeError: If background is True and the function is not a coroutine or async generator. # noqa: DAR402

        Returns:
            The wrapped function.
        """

        def wrapper(
            func: Callable[Concatenate[BASE_STATE, P], T],
        ) -> EventCallback[P, T]:
            if background is True:
                if not inspect.iscoroutinefunction(
                    func
                ) and not inspect.isasyncgenfunction(func):
                    raise TypeError(
                        "Background task must be async function or generator."
                    )
                setattr(func, BACKGROUND_TASK_MARKER, True)
            return func  # pyright: ignore [reportReturnType]

        if func is not None:
            return wrapper(func)
        return wrapper

    get_event = staticmethod(get_event)
    get_hydrate_event = staticmethod(get_hydrate_event)
    fix_events = staticmethod(fix_events)
    call_event_handler = staticmethod(call_event_handler)
    call_event_fn = staticmethod(call_event_fn)
    get_handler_args = staticmethod(get_handler_args)
    check_fn_match_arg_spec = staticmethod(check_fn_match_arg_spec)
    resolve_annotation = staticmethod(resolve_annotation)
    parse_args_spec = staticmethod(parse_args_spec)
    passthrough_event_spec = staticmethod(passthrough_event_spec)
    input_event = staticmethod(input_event)
    key_event = staticmethod(key_event)
    no_args_event_spec = staticmethod(no_args_event_spec)
    server_side = staticmethod(server_side)
    redirect = staticmethod(redirect)
    console_log = staticmethod(console_log)
    noop = staticmethod(noop)
    back = staticmethod(back)
    window_alert = staticmethod(window_alert)
    set_focus = staticmethod(set_focus)
    scroll_to = staticmethod(scroll_to)
    set_value = staticmethod(set_value)
    remove_cookie = staticmethod(remove_cookie)
    clear_local_storage = staticmethod(clear_local_storage)
    remove_local_storage = staticmethod(remove_local_storage)
    clear_session_storage = staticmethod(clear_session_storage)
    remove_session_storage = staticmethod(remove_session_storage)
    set_clipboard = staticmethod(set_clipboard)
    download = staticmethod(download)
    call_script = staticmethod(call_script)
    call_function = staticmethod(call_function)
    run_script = staticmethod(run_script)


event = EventNamespace()<|MERGE_RESOLUTION|>--- conflicted
+++ resolved
@@ -623,15 +623,9 @@
 
 
 @overload
-<<<<<<< HEAD
 def passthrough_event_spec(
     event_type: Type[EVENT_T], /
 ) -> IdentityEventReturn[Var[EVENT_T]]: ...
-=======
-def passthrough_event_spec(  # pyright: ignore [reportOverlappingOverload]
-    event_type: Type[T], /
-) -> Callable[[Var[T]], Tuple[Var[T]]]: ...
->>>>>>> 8663dbcb
 
 
 @overload
@@ -646,13 +640,9 @@
 ) -> IdentityEventReturn[Unpack[tuple[Var[EVENT_T], ...]]]: ...
 
 
-<<<<<<< HEAD
 def passthrough_event_spec(  # pyright: ignore[reportInconsistentOverload]
     *event_types: Type[EVENT_T],
 ) -> IdentityEventReturn[Unpack[tuple[Var[EVENT_T], ...]]]:
-=======
-def passthrough_event_spec(*event_types: Type[T]) -> IdentityEventReturn[T]:  # pyright: ignore [reportInconsistentOverload]
->>>>>>> 8663dbcb
     """A helper function that returns the input event as output.
 
     Args:
@@ -797,11 +787,7 @@
         return None
 
     fn.__qualname__ = name
-<<<<<<< HEAD
     fn.__signature__ = sig  # pyright: ignore[reportFunctionMemberAccess]
-=======
-    fn.__signature__ = sig  # pyright: ignore [reportFunctionMemberAccess]
->>>>>>> 8663dbcb
     return EventSpec(
         handler=EventHandler(fn=fn, state_full_name=FRONTEND_EVENT_STATE),
         args=tuple(
