--- conflicted
+++ resolved
@@ -55,11 +55,7 @@
 [tool.poetry.group.dev.dependencies]
 pytest = ">=7.1.2,<9.0"
 pytest-mock = ">=3.10.0,<4.0"
-<<<<<<< HEAD
 pyright = ">=1.1.392.post0,<1.2"
-=======
-pyright = ">=1.1.392, <1.2"
->>>>>>> 8663dbcb
 darglint = ">=1.8.1,<2.0"
 dill = ">=0.3.8"
 toml = ">=0.10.2,<1.0"
@@ -86,10 +82,6 @@
 
 [tool.pyright]
 reportIncompatibleMethodOverride = false
-<<<<<<< HEAD
-reportIncompatibleVariableOverride = false
-=======
->>>>>>> 8663dbcb
 
 [tool.ruff]
 target-version = "py310"
