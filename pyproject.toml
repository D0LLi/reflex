--- conflicted
+++ resolved
@@ -103,9 +103,5 @@
 asyncio_mode = "auto"
 
 [tool.codespell]
-<<<<<<< HEAD
-skip = "docs/*,*.html,examples/*, *.pyi, *.lock"
-=======
 skip = "docs/*,*.html,examples/*, *.pyi, poetry.lock"
->>>>>>> 4c2b2ed1
 ignore-words-list = "te, TreeE"